---
title: "FAQ"
date: 2020-06-18T15:11:52+03:00
draft: false
pre: "<i class='fas fa-question'></i> "
---

<<<<<<< HEAD
Here are some of the most common questions we receive about the Infection Monkey. If the answer you're looking for isn't here, talk with us [on our Slack channel](https://infectionmonkey.slack.com/join/shared_invite/enQtNDU5MjAxMjg1MjU1LWM0NjVmNWE2ZTMzYzAxOWJiYmMxMzU0NWU3NmUxYjcyNjk0YWY2MDkwODk4NGMyNDU4NzA4MDljOWNmZWViNDU), email us at [support@infectionmonkey.com](mailto:support@infectionmonkey.com) or [open an issue on GitHub](https://github.com/guardicore/monkey).

- [Where can I get the latest Monkey version?](#where-can-i-get-the-latest-monkey-version)
- [How long does a single Monkey run for? Is there a time limit?](#how-long-does-a-single-monkey-run-for-is-there-a-time-limit)
- [How to reset the password?](#how-to-reset-the-password)
- [Should I run the Monkey continuously?](#should-i-run-the-monkey-continuously)
  - [Which queries does Monkey perform to the Internet exactly?](#which-queries-does-monkey-perform-to-the-internet-exactly)
- [Where can I find the log files of the Monkey and the Monkey Island, and how can I read them?](#where-can-i-find-the-log-files-of-the-monkey-and-the-monkey-island-and-how-can-i-read-them)
  - [Monkey Island](#monkey-island)
  - [Monkey agent](#monkey-agent)
- [Running the Monkey in a production environment](#running-the-monkey-in-a-production-environment)
  - [How much of a footprint does the Monkey leave?](#how-much-of-a-footprint-does-the-monkey-leave)
  - [What's the Monkey's impact on system resources usage?](#whats-the-monkeys-impact-on-system-resources-usage)
  - [Is it safe to use real passwords and usernames in the Monkey's configuration?](#is-it-safe-to-use-real-passwords-and-usernames-in-the-monkeys-configuration)
  - [How do you store sensitive information on Monkey Island?](#how-do-you-store-sensitive-information-on-monkey-island)
  - [How stable are the exploitations used by the Monkey? Will the Monkey crash my systems with its exploits?](#how-stable-are-the-exploitations-used-by-the-monkey-will-the-monkey-crash-my-systems-with-its-exploits)
- [After I've set up Monkey Island, how can I execute the Monkey?](#after-ive-set-up-monkey-island-how-can-i-execute-the-monkey)
- [How can I make the monkey propagate “deeper” into the network?](#how-can-i-make-the-monkey-propagate-deeper-into-the-network)
- [The report returns a blank screen](#the-report-returns-a-blank-screen)
- [How can I get involved with the project?](#how-can-i-get-involved-with-the-project)

## Where can I get the latest Monkey version?
=======
Below are some of the most common questions we receive about the Infection Monkey. If the answer you're looking for isn't here, talk with us [on our Slack channel](https://infectionmonkey.slack.com/join/shared_invite/enQtNDU5MjAxMjg1MjU1LWM0NjVmNWE2ZTMzYzAxOWJiYmMxMzU0NWU3NmUxYjcyNjk0YWY2MDkwODk4NGMyNDU4NzA4MDljOWNmZWViNDU), email us at [support@infectionmonkey.com](mailto:support@infectionmonkey.com) or [open an issue on GitHub](https://github.com/guardicore/monkey).

- [Where can I get the latest version of the Infection Monkey?](#where-can-i-get-the-latest-version-of-the-infection-monkey)
- [How long does a single Infection Monkey agent run? Is there a time limit?](#how-long-does-a-single-infection-monkey-agent-run-is-there-a-time-limit)
- [How do I reset the Monkey Island password?](#how-do-i-reset-the-monkey-island-password)
- [Should I run the Infection Monkey continuously?](#should-i-run-the-infection-monkey-continuously)
  - [Which queries does the Infection Monkey perform to the internet exactly?](#which-queries-does-the-infection-monkey-perform-to-the-internet-exactly)
- [Where can I find the log files of the Infection Monkey agent and the Monkey Island server, and how can I read them?](#where-can-i-find-the-log-files-of-the-infection-monkey-agent-and-the-monkey-island-and-how-can-i-read-them)
  - [Monkey Island server](#monkey-island-server)
  - [Infection Monkey agent](#infection-monkey-agent)
- [Running the Infection Monkey in a production environment](#running-the-infection-monkey-in-a-production-environment)
  - [How much of a footprint does the Infection Monkey leave?](#how-much-of-a-footprint-does-the-infection-monkey-leave)
  - [What's the Infection Monkey's impact on system resources usage?](#whats-the-infection-monkeys-impact-on-system-resources-usage)
  - [Is it safe to use real passwords and usernames in the Infection Monkey's configuration?](#is-it-safe-to-use-real-passwords-and-usernames-in-the-infection-monkeys-configuration)
  - [How do you store sensitive information on Monkey Island?](#how-do-you-store-sensitive-information-on-monkey-island)
  - [How stable are the exploitations used by the Infection Monkey? Will the Infection Monkey crash my systems with its exploits?](#how-stable-are-the-exploitations-used-by-the-infection-monkey-will-the-infection-monkey-crash-my-systems-with-its-exploits)
- [After I've set up Monkey Island, how can I execute the Infection Monkey?](#after-ive-set-up-monkey-island-how-can-i-execute-the-infection-monkey-agent)
- [How can I make the Infection Monkey agents propagate “deeper” into the network?](#how-can-i-make-the-infection-monkey-agent-propagate-deeper-into-the-network)
- [What if the report returns a blank screen?](#what-if-the-report-returns-a-blank-screen)
- [How can I get involved with the project?](#how-can-i-get-involved-with-the-project)

## Where can I get the latest version of the Infection Monkey?
>>>>>>> 5cbdc7b4

For the latest **stable** release, visit [our downloads page](https://www.guardicore.com/infectionmonkey/#download). **This is the recommended and supported version**!

If you want to see what has changed between versions, refer to the [releases page on GitHub](https://github.com/guardicore/monkey/releases). For the latest development version, visit the [develop version on GitHub](https://github.com/guardicore/monkey/tree/develop).

## How long does a single Infection Monkey agent run? Is there a time limit?

The Infection Monkey agent shuts off either when it can't find new victims or it has exceeded the quota of victims as defined in the configuration.

## How do I reset the Monkey Island password?

<<<<<<< HEAD
On your first access of Monkey Island server, you'll be prompted to create an account. If you forgot the credentials you
 entered or just want to change them, you need to manually alter the `server_config.json` file. On Linux, this file is
 located on `/var/monkey/monkey_island/cc/server_config.json`. On windows, it's based on your install directory (typically
 `C:\Program Files\Guardicore\Monkey Island\monkey_island\cc\server_config.json`). Reset the contents of this file
 leaving the **deployment option unchanged** (it might be "vmware" or "linux" in your case):
=======
When you first access the Monkey Island server, you'll be prompted to create an account. If you forget the credentials you entered, or just want to change them, you need to alter the `server_config.json` file manually.

On Linux, this file is located at `/var/monkey/monkey_island/cc/server_config.json`. On Windows, it's based on your install directory (typically it is `C:\Program Files\Guardicore\Monkey Island\monkey_island\cc\server_config.json`). Reset the contents of this file leaving the **deployment option unchanged** (it might be "VMware" or "Linux" in your case):
>>>>>>> 5cbdc7b4

```json
{
  "server_config": "password",
  "deployment": "windows"
}
```
<<<<<<< HEAD
 Then reset the Island process (`sudo systemctl restart monkey-island.service` for linux, restart program for windows).
 Finally, go to the Island's URL and create a new account.
=======
 Then, reset the Monkey Island process. Use `sudo systemctl restart monkey-island.service` on Linux or, on Windows, restart program. 
 Finally, go to the Monkey Island's URL and create a new account.
>>>>>>> 5cbdc7b4

## Should I run the Infection Monkey continuously?

Yes! This will allow you to verify that the Infection Monkey identified no new security issues since the last time you ran it.

Does the Infection Monkey require a connection to the internet?

The Infection Monkey does not require internet access to function.

If internet access is available, the Infection Monkey will use the internet for two purposes:

- To check for updates.
- To check if machines can reach the internet.

### Exactly what internet queries does the Infection Monkey perform?

The Monkey performs queries out to the Internet on two separate occasions:

1. The Infection Monkey agent checks if it has internet access by performing requests to pre-configured domains. By default, these domains are `updates.infectionmonkey.com` and `www.google.com.` The request doesn't include any extra information - it's a GET request with no extra parameters. Since the Infection Monkey is 100% open-source, you can find the domains in the configuration [here](https://github.com/guardicore/monkey/blob/85c70a3e7125217c45c751d89205e95985b279eb/monkey/infection_monkey/config.py#L152) and the code that performs the internet check [here](https://github.com/guardicore/monkey/blob/85c70a3e7125217c45c751d89205e95985b279eb/monkey/infection_monkey/network/info.py#L123). This **IS NOT** used for statistics collection.
1. After installing the Monkey Island, it sends a request to check for updates. The request doesn't include any PII other than the IP address of the request. It also includes the server's deployment type (e.g., Windows Server, Debian Package, AWS Marketplace) and the server's version (e.g., "1.6.3"), so we can check if we have an update available for this type of deployment. Since the Infection Monkey is 100% open-source, you can inspect the code that performs this [here](https://github.com/guardicore/monkey/blob/85c70a3e7125217c45c751d89205e95985b279eb/monkey/monkey_island/cc/services/version_update.py#L37). This **IS** used for statistics collection. However, due to this data's anonymous nature, we use this to get an aggregate assumption of how many deployments we see over a specific time period - it's not used for "personal" tracking.

## Where can I find the log files of the Infection Monkey agent and the Monkey Island, and how can I read them?

### Monkey Island server

You can download the Monkey Island's log file directly from the UI. Click the "log" section and choose **Download Monkey Island internal logfile**, like so:

![How to download Monkey Island internal log file](/images/faq/download_log_monkey_island.png "How to download Monkey Island internal log file")

It can also be found as a local file on the Monkey Island server, where the Monkey Island was executed, called `info.log`.

The log enables you to see which requests were requested from the server and extra logs from the backend logic. The log will contain entries like these:

```log
2019-07-23 10:52:23,927 - wsgi.py:374 -       _log() - INFO - 200 GET /api/local-monkey (10.15.1.75) 17.54ms
2019-07-23 10:52:23,989 - client_run.py:23 -        get() - INFO - Monkey is not running
2019-07-23 10:52:24,027 - report.py:580 - get_domain_issues() - INFO - Domain issues generated for reporting
```

### Infection Monkey agent

The Infection Monkey agent log file can be found in the following paths on machines where it was executed:

- Path on Linux: `/tmp/user-1563`
- Path on Windows: `%temp%\\~df1563.tmp`

The logs contain information about the internals of the Infection Monkey agent's execution. The log will contain entries like these:

```log
2019-07-22 19:16:44,228 [77598:140654230214464:INFO] main.main.116: >>>>>>>>>> Initializing monkey (InfectionMonkey): PID 77598 <<<<<<<<<<
2019-07-22 19:16:44,231 [77598:140654230214464:INFO] monkey.initialize.54: Monkey is initializing...
2019-07-22 19:16:44,231 [77598:140654230214464:DEBUG] system_singleton.try_lock.95: Global singleton mutex '{2384ec59-0df8-4ab9-918c-843740924a28}' acquired
2019-07-22 19:16:44,234 [77598:140654230214464:DEBUG] monkey.initialize.81: Added default server: 10.15.1.96:5000
2019-07-22 19:16:44,234 [77598:140654230214464:INFO] monkey.start.87: Monkey is running...
2019-07-22 19:16:44,234 [77598:140654230214464:DEBUG] control.find_server.65: Trying to wake up with Monkey Island servers list: ['10.15.1.96:5000', '192.0.2.0:5000']
2019-07-22 19:16:44,235 [77598:140654230214464:DEBUG] control.find_server.78: Trying to connect to server: 10.15.1.96:5000
2019-07-22 19:16:44,238 [77598:140654230214464:DEBUG] connectionpool._new_conn.815: Starting new HTTPS connection (1): 10.15.1.96:5000
2019-07-22 19:16:44,249 [77598:140654230214464:DEBUG] connectionpool._make_request.396: https://10.15.1.96:5000 "GET /api?action=is-up HTTP/1.1" 200 15
2019-07-22 19:16:44,253 [77598:140654230214464:DEBUG] connectionpool._new_conn.815: Starting new HTTPS connection (1): updates.infectionmonkey.com:443
2019-07-22 19:16:45,013 [77598:140654230214464:DEBUG] connectionpool._make_request.396: https://updates.infectionmonkey.com:443 "GET / HTTP/1.1" 200 61
```

## Running the Infection Monkey in a production environment

### How much of a footprint does the Infection Monkey leave?

The Infection Monkey leaves hardly any trace on the target system. It will leave:

- Log files in the following locations:
  - Path on Linux: `/tmp/user-1563`
  - Path on Windows: `%temp%\\~df1563.tmp`

### What's the Infection Monkey's impact on system resources usage?

The Infection Monkey uses less than a single-digit percent of CPU time and very low RAM usage. For example, on a single-core Windows Server machine, the Infection Monkey consistently uses 0.06% CPU, less than 80MB of RAM and a small amount of I/O periodically.

If you do experience any performance issues please let us know on [our Slack channel](https://infectionmonkey.slack.com/) or [open an issue on GitHub](https://github.com/guardicore/monkey).

### Is it safe to use real passwords and usernames in the Infection Monkey's configuration?

Absolutely! User credentials are stored encrypted in the Monkey Island server. This information is accessible only to users that have access to the specific Monkey Island.

<<<<<<< HEAD
We advise to limit access to the Monkey Island server by following our [password protection guide]({{< ref "/setup/accounts-and-security" >}}).
=======
We advise users to limit access to the Monkey Island server by following our [password protection guide](../usage/island/password-guide).
>>>>>>> 5cbdc7b4

### How do you store sensitive information on Monkey Island?

Sensitive data such as passwords, SSH keys and hashes are stored on the Monkey Island's database in an encrypted fashion. This data is transmitted to the Infection Monkey agents in an encrypted fashion (HTTPS) and is not stored locally on victim machines.

When you reset the Monkey Island configuration, the Monkey Island wipes the information.

### How stable are the exploits used by the Infection Monkey? Will the Infection Monkey crash my systems with its exploits?

The Infection Monkey does not use any exploits or attacks that may impact the victim system.

This means we avoid using some powerful (and famous) exploits such as [EternalBlue](https://www.guardicore.com/2017/05/detecting-mitigating-wannacry-copycat-attacks-using-guardicore-centra-platform/). This exploit was used in WannaCry and NotPetya with huge impact, but, because it may crash a production system, we aren't using it.

## After I've set up Monkey Island, how can I execute the Infection Monkey agent?

See our detailed [getting started]({{< ref "/usage/getting-started" >}}) guide.

## How can I make the Infection Monkey agent propagate “deeper” into the network?

If you wish to simulate a very “deep” attack into your network, you can increase the *propagation depth* parameter in the configuration. This parameter tells the Infection Monkey how far to propagate into your network from the “patient zero” machine.

To do this, change the *Distance from Island* parameter in the “Basic - Network” tab of the configuration:

![How to increase propagation depth](/images/faq/prop_depth.png "How to increase propagation depth")

## What if the report returns a blank screen?

This is sometimes caused when Monkey Island is installed with an old version of MongoDB. Make sure your MongoDB version is up to date using the `mongod --version` command on Linux or the `mongod -version` command on Windows. If your version is older than **4.0.10**, this might be the problem. To update your Mongo version:

- **Linux**: First, uninstall the current version with `sudo apt uninstall mongodb` and then install the latest version using the [official MongoDB manual](https://docs.mongodb.com/manual/administration/install-community/).
- **Windows**: First, remove the MongoDB binaries from the `monkey\monkey_island\bin\mongodb` folder. Download and install the latest version of MongoDB using the [official MongoDB manual](https://docs.mongodb.com/manual/administration/install-community/). After installation is complete, copy the files from the `C:\Program Files\MongoDB\Server\4.2\bin` folder to the `monkey\monkey_island\bin\mongodb folder`. Try to run the Monkey Island again and everything should work.

## How can I get involved with the project?

<<<<<<< HEAD
The Monkey is an open-source project, and we weclome contributions and contributors. Check out the [contribution documentation]({{< ref "/development" >}}) for more information.
=======
The Monkey is an open-source project, and we welcome contributions and contributors. Check out the [contribution documentation](../development) for more information.
>>>>>>> 5cbdc7b4

## About the project 🐵

### How did you come up with the Infection Monkey?

Oddly enough, the idea of proactively breaking a network to test its survival wasn't born in the security industry. In 2011, the streaming giant Netflix released Chaos Monkey, a tool designed to randomly disable the company's production servers to verify that they could survive network failures without any customer impact. Netflix's Chaos Monkey became a popular network resilience tool, breaking the network in a variety of failure modes, including connectivity issues, invalid SSL certificates and randomly deleting VMs.

Inspired by this concept, Guardicore Labs developed its own attack simulator - the Infection Monkey - to run non-intrusively within existing production environments. The idea was to test the resiliency of modern data centers against attacks and give security teams the insights they need to make informed decisions and enforce tighter security policies. Since its launch in 2017, the Infection Monkey has been used by hundreds of information technology teams from across the world to find weaknesses in their on-premises and cloud-based data centers.<|MERGE_RESOLUTION|>--- conflicted
+++ resolved
@@ -5,30 +5,6 @@
 pre: "<i class='fas fa-question'></i> "
 ---
 
-<<<<<<< HEAD
-Here are some of the most common questions we receive about the Infection Monkey. If the answer you're looking for isn't here, talk with us [on our Slack channel](https://infectionmonkey.slack.com/join/shared_invite/enQtNDU5MjAxMjg1MjU1LWM0NjVmNWE2ZTMzYzAxOWJiYmMxMzU0NWU3NmUxYjcyNjk0YWY2MDkwODk4NGMyNDU4NzA4MDljOWNmZWViNDU), email us at [support@infectionmonkey.com](mailto:support@infectionmonkey.com) or [open an issue on GitHub](https://github.com/guardicore/monkey).
-
-- [Where can I get the latest Monkey version?](#where-can-i-get-the-latest-monkey-version)
-- [How long does a single Monkey run for? Is there a time limit?](#how-long-does-a-single-monkey-run-for-is-there-a-time-limit)
-- [How to reset the password?](#how-to-reset-the-password)
-- [Should I run the Monkey continuously?](#should-i-run-the-monkey-continuously)
-  - [Which queries does Monkey perform to the Internet exactly?](#which-queries-does-monkey-perform-to-the-internet-exactly)
-- [Where can I find the log files of the Monkey and the Monkey Island, and how can I read them?](#where-can-i-find-the-log-files-of-the-monkey-and-the-monkey-island-and-how-can-i-read-them)
-  - [Monkey Island](#monkey-island)
-  - [Monkey agent](#monkey-agent)
-- [Running the Monkey in a production environment](#running-the-monkey-in-a-production-environment)
-  - [How much of a footprint does the Monkey leave?](#how-much-of-a-footprint-does-the-monkey-leave)
-  - [What's the Monkey's impact on system resources usage?](#whats-the-monkeys-impact-on-system-resources-usage)
-  - [Is it safe to use real passwords and usernames in the Monkey's configuration?](#is-it-safe-to-use-real-passwords-and-usernames-in-the-monkeys-configuration)
-  - [How do you store sensitive information on Monkey Island?](#how-do-you-store-sensitive-information-on-monkey-island)
-  - [How stable are the exploitations used by the Monkey? Will the Monkey crash my systems with its exploits?](#how-stable-are-the-exploitations-used-by-the-monkey-will-the-monkey-crash-my-systems-with-its-exploits)
-- [After I've set up Monkey Island, how can I execute the Monkey?](#after-ive-set-up-monkey-island-how-can-i-execute-the-monkey)
-- [How can I make the monkey propagate “deeper” into the network?](#how-can-i-make-the-monkey-propagate-deeper-into-the-network)
-- [The report returns a blank screen](#the-report-returns-a-blank-screen)
-- [How can I get involved with the project?](#how-can-i-get-involved-with-the-project)
-
-## Where can I get the latest Monkey version?
-=======
 Below are some of the most common questions we receive about the Infection Monkey. If the answer you're looking for isn't here, talk with us [on our Slack channel](https://infectionmonkey.slack.com/join/shared_invite/enQtNDU5MjAxMjg1MjU1LWM0NjVmNWE2ZTMzYzAxOWJiYmMxMzU0NWU3NmUxYjcyNjk0YWY2MDkwODk4NGMyNDU4NzA4MDljOWNmZWViNDU), email us at [support@infectionmonkey.com](mailto:support@infectionmonkey.com) or [open an issue on GitHub](https://github.com/guardicore/monkey).
 
 - [Where can I get the latest version of the Infection Monkey?](#where-can-i-get-the-latest-version-of-the-infection-monkey)
@@ -51,7 +27,6 @@
 - [How can I get involved with the project?](#how-can-i-get-involved-with-the-project)
 
 ## Where can I get the latest version of the Infection Monkey?
->>>>>>> 5cbdc7b4
 
 For the latest **stable** release, visit [our downloads page](https://www.guardicore.com/infectionmonkey/#download). **This is the recommended and supported version**!
 
@@ -63,17 +38,9 @@
 
 ## How do I reset the Monkey Island password?
 
-<<<<<<< HEAD
-On your first access of Monkey Island server, you'll be prompted to create an account. If you forgot the credentials you
- entered or just want to change them, you need to manually alter the `server_config.json` file. On Linux, this file is
- located on `/var/monkey/monkey_island/cc/server_config.json`. On windows, it's based on your install directory (typically
- `C:\Program Files\Guardicore\Monkey Island\monkey_island\cc\server_config.json`). Reset the contents of this file
- leaving the **deployment option unchanged** (it might be "vmware" or "linux" in your case):
-=======
 When you first access the Monkey Island server, you'll be prompted to create an account. If you forget the credentials you entered, or just want to change them, you need to alter the `server_config.json` file manually.
 
 On Linux, this file is located at `/var/monkey/monkey_island/cc/server_config.json`. On Windows, it's based on your install directory (typically it is `C:\Program Files\Guardicore\Monkey Island\monkey_island\cc\server_config.json`). Reset the contents of this file leaving the **deployment option unchanged** (it might be "VMware" or "Linux" in your case):
->>>>>>> 5cbdc7b4
 
 ```json
 {
@@ -81,13 +48,8 @@
   "deployment": "windows"
 }
 ```
-<<<<<<< HEAD
- Then reset the Island process (`sudo systemctl restart monkey-island.service` for linux, restart program for windows).
- Finally, go to the Island's URL and create a new account.
-=======
- Then, reset the Monkey Island process. Use `sudo systemctl restart monkey-island.service` on Linux or, on Windows, restart program. 
+ Then, reset the Monkey Island process. Use `sudo systemctl restart monkey-island.service` on Linux or, on Windows, restart program.
  Finally, go to the Monkey Island's URL and create a new account.
->>>>>>> 5cbdc7b4
 
 ## Should I run the Infection Monkey continuously?
 
@@ -170,11 +132,7 @@
 
 Absolutely! User credentials are stored encrypted in the Monkey Island server. This information is accessible only to users that have access to the specific Monkey Island.
 
-<<<<<<< HEAD
-We advise to limit access to the Monkey Island server by following our [password protection guide]({{< ref "/setup/accounts-and-security" >}}).
-=======
-We advise users to limit access to the Monkey Island server by following our [password protection guide](../usage/island/password-guide).
->>>>>>> 5cbdc7b4
+We advise users to limit access to the Monkey Island server by following our [password protection guide]({{< ref "/setup/accounts-and-security" >}}).
 
 ### How do you store sensitive information on Monkey Island?
 
@@ -209,11 +167,7 @@
 
 ## How can I get involved with the project?
 
-<<<<<<< HEAD
-The Monkey is an open-source project, and we weclome contributions and contributors. Check out the [contribution documentation]({{< ref "/development" >}}) for more information.
-=======
-The Monkey is an open-source project, and we welcome contributions and contributors. Check out the [contribution documentation](../development) for more information.
->>>>>>> 5cbdc7b4
+Infection Monkey is an open-source project, and we welcome contributions and contributors. Check out the [contribution documentation]({{< ref "/development" >}}) for more information.
 
 ## About the project 🐵
 
