---
title: "MITRE ATT&CK"
date: 2020-09-24T08:18:37+03:00
draft: false
pre: '&nbsp<b><u>&</u></b> '
weight: 10
---

{{% notice info %}}
Check out [the documentation for the MITRE ATT&CK report as well]({{< ref "/reports/mitre" >}}).
{{% /notice %}}

<<<<<<< HEAD
The Monkey maps its actions to the [MITRE ATT&CK](https://attack.mitre.org/) knowledge base and based on this,
 provides a report detailing the techniques it used and recommended mitigations.
 The idea is to help you simulate an APT attack on your network and mitigate real attack paths intelligently.

 In the following table we provide the list of all the ATT&CK techniques the Monkey provides info about,
 categorized by tactic. You can follow any of the links to learn more about a specific technique or tactic.
=======
The Infection Monkey maps its actions to the [MITRE ATT&CK](https://attack.mitre.org/) knowledge base and, based on this, provides a report detailing the techniques it used along with any recommended mitigations. This helps you simulate an advanced persistent threat (APT) attack on your network and mitigate real attack paths intelligently.

In the following table, we list all the MITRE ATT&CK techniques the Infection Monkey provides info about, categorized by the tactic. You can follow any of the links below to learn more about a specific technique or tactic.
>>>>>>> 5cbdc7b4


| TACTIC                                                            | TECHNIQUES                                                                                 |
|---                                                                |---                                                                                         |
| [Execution](https://attack.mitre.org/tactics/TA0002/)             | [Command-line Interface](https://attack.mitre.org/techniques/T1059/)                       |
|                                                                   | [Execution Through Module Load](https://attack.mitre.org/techniques/T1129/)                |
|                                                                   | [Execution Through API](https://attack.mitre.org/techniques/T1106/)                        |
|                                                                   | [Powershell](https://attack.mitre.org/techniques/T1086/)                                   |
|                                                                   | [Scripting](https://attack.mitre.org/techniques/T1064/)                                    |
|                                                                   | [Service Execution](https://attack.mitre.org/techniques/T1035/)                            |
|                                                                   | [Trap](https://attack.mitre.org/techniques/T1154/)                                         |
| [Persistence](https://attack.mitre.org/tactics/TA0003/)           | [.bash_profile & .bashrc](https://attack.mitre.org/techniques/T1156/)                      |
|                                                                   | [Create Account](https://attack.mitre.org/techniques/T1136/)                               |
|                                                                   | [Hidden Files & Directories](https://attack.mitre.org/techniques/T1158/)                   |
|                                                                   | [Local Job Scheduling](https://attack.mitre.org/techniques/T1168/)                         |
|                                                                   | [Powershell Profile](https://attack.mitre.org/techniques/T1504/)                           |
|                                                                   | [Scheduled Task](https://attack.mitre.org/techniques/T1053/)                               |
|                                                                   | [Setuid & Setgid](https://attack.mitre.org/techniques/T1166/)                              |
| [Defence Evasion](https://attack.mitre.org/tactics/TA0005/)       | [BITS Job](https://attack.mitre.org/techniques/T1197/)                                     |
|                                                                   | [Clear Command History](https://attack.mitre.org/techniques/T1146/)                        |
|                                                                   | [File Deletion](https://attack.mitre.org/techniques/T1107/)                                |
|                                                                   | [File Permissions Modification](https://attack.mitre.org/techniques/T1222/)                |
|                                                                   | [Timestomping](https://attack.mitre.org/techniques/T1099/)                                 |
|                                                                   | [Signed Script Proxy Execution](https://attack.mitre.org/techniques/T1216/)                |
| [Credential Access](https://attack.mitre.org/tactics/TA0006/)     | [Brute Force](https://attack.mitre.org/techniques/T1110/)                                  |
|                                                                   | [Credential Dumping](https://attack.mitre.org/techniques/T1003/)                           |
|                                                                   | [Private Keys](https://attack.mitre.org/techniques/T1145/)                                 |
| [Discovery](https://attack.mitre.org/tactics/TA0007/)             | [Account Discovery](https://attack.mitre.org/techniques/T1087/)                            |
|                                                                   | [Remote System Discovery](https://attack.mitre.org/techniques/T1018/)                      |
|                                                                   | [System Information Discovery](https://attack.mitre.org/techniques/T1082/)                 |
|                                                                   | [System Network Configuration Discovery](https://attack.mitre.org/techniques/T1016/)       |
| [Lateral Movement](https://attack.mitre.org/tactics/TA0008/)      | [Exploitation Of Remote Services](https://attack.mitre.org/techniques/T1210/)              |
|                                                                   | [Pass The Hash](https://attack.mitre.org/techniques/T1075/)                                |
|                                                                   | [Remote File Copy](https://attack.mitre.org/techniques/T1105/)                             |
|                                                                   | [Remote Services](https://attack.mitre.org/techniques/T1021/)                              |
| [Collection](https://attack.mitre.org/tactics/TA0009/)            | [Data From Local System](https://attack.mitre.org/techniques/T1005)                        |
| [Command And Control](https://attack.mitre.org/tactics/TA0011/)   | [Connection Proxy](https://attack.mitre.org/techniques/T1090/)                             |
|                                                                   | [Uncommonly Used Port](https://attack.mitre.org/techniques/T1065/)                         |
|                                                                   | [Multi-hop Proxy](https://attack.mitre.org/techniques/T1188/)                              |
| [Exfiltration](https://attack.mitre.org/tactics/TA0010/)          | [Exfiltration Over Command And Control Channel](https://attack.mitre.org/techniques/T1041/)|<|MERGE_RESOLUTION|>--- conflicted
+++ resolved
@@ -10,18 +10,9 @@
 Check out [the documentation for the MITRE ATT&CK report as well]({{< ref "/reports/mitre" >}}).
 {{% /notice %}}
 
-<<<<<<< HEAD
-The Monkey maps its actions to the [MITRE ATT&CK](https://attack.mitre.org/) knowledge base and based on this,
- provides a report detailing the techniques it used and recommended mitigations.
- The idea is to help you simulate an APT attack on your network and mitigate real attack paths intelligently.
-
- In the following table we provide the list of all the ATT&CK techniques the Monkey provides info about,
- categorized by tactic. You can follow any of the links to learn more about a specific technique or tactic.
-=======
 The Infection Monkey maps its actions to the [MITRE ATT&CK](https://attack.mitre.org/) knowledge base and, based on this, provides a report detailing the techniques it used along with any recommended mitigations. This helps you simulate an advanced persistent threat (APT) attack on your network and mitigate real attack paths intelligently.
 
 In the following table, we list all the MITRE ATT&CK techniques the Infection Monkey provides info about, categorized by the tactic. You can follow any of the links below to learn more about a specific technique or tactic.
->>>>>>> 5cbdc7b4
 
 
 | TACTIC                                                            | TECHNIQUES                                                                                 |
