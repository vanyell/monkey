--- conflicted
+++ resolved
@@ -22,13 +22,8 @@
 The location of the data directory is set in the `data_dir` field in the
 `server_config.json` file.
 
-<<<<<<< HEAD
 1. [Create a custom server_config.json file](../server_configuration) and set the `data_dir` field. Its
-   contents will look like:
-=======
-1. Create a custom `server_config.json` file and set the `data_dir` field. Its
    contents will look like this:
->>>>>>> e9bfbbd0
 
     ```json
     {
