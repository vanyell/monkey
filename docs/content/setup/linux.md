---
title: "Linux"
date: 2020-05-26T20:57:28+03:00
draft: false
pre: '<i class="fab fa-linux"></i> '
weight: 4
tags: ["setup", "AppImage", "linux"]
---

## Supported operating systems

An [AppImage](https://appimage.org/) is a distribution-agnostic, self-running
package that contains an application and everything that it may need to run.

The Infection Monkey AppImage package should run on most modern Linux distros that have FUSE
installed, but the ones that we've tested are:
- BlackArch 2020.12.01
- Kali 2021.2
- Parrot 4.11
- Rocky 8
- openSUSE Leap 15.3
- Ubuntu Bionic 18.04
- Ubuntu Focal 20.04
- Ubuntu Hirsute 21.04

On Windows, AppImage can be run in WSL 2.


## Deployment

1. Make the AppImage package executable:
    ```bash
    chmod u+x InfectionMonkey-v1.13.0.AppImage
    ```
1. Start Monkey Island by running the Infection Monkey AppImage package:
    ```bash
    ./InfectionMonkey-v1.13.0.AppImage
    ```
1. Access the Monkey Island web UI by pointing your browser at
   `https://localhost:5000`.

{{% notice info %}}
If you're prompted to delete your data directory and you're not sure what to
do, see the [FAQ]({{< ref
"/faq/#i-updated-to-a-new-version-of-the-infection-monkey-and-im-being-asked-to-delete-my-existing-data-directory-why"
>}}) for more information.
{{% /notice %}}

## Configuring the server

You can configure the server by creating
a [server configuration file](../../reference/server_configuration) and
providing a path to it via command line parameters:

<<<<<<< HEAD
`./InfectionMonkey-v1.12.0.AppImage --server-config="/path/to/server_config.json"`
=======
`./InfectionMonkey-v1.13.0.AppImage --server-config="/path/to/server_config.json"`
>>>>>>> a9281864

### Start Monkey Island with user-provided certificate

By default, Infection Monkey comes with a [self-signed SSL
certificate](https://aboutssl.org/what-is-self-sign-certificate/). In
enterprise or other security-sensitive environments, it is recommended that the
user provide Infection Monkey with a certificate that has been signed by a
private certificate authority.

1. Terminate the Island process if it's already running.

1. (Optional but recommended) Move your `.crt` and `.key` files to
   `$HOME/.monkey_island`.

1. Make sure that your `.crt` and `.key` files are readable only by you.

    ```bash
    chmod 600 <PATH_TO_KEY_FILE>
    chmod 600 <PATH_TO_CRT_FILE>
    ```

1. Create a [server configuration file and provide the path to the certificate](../../reference/server_configuration).
The server configuration file should look something like:

    ```json
    {
        "ssl_certificate": {
            "ssl_certificate_file": "$HOME/.monkey_island/my_cert.crt",
            "ssl_certificate_key_file": "$HOME/.monkey_island/my_key.key"
        }
    }
    ```

1. Start Monkey Island by running the Infection Monkey AppImage package:
    ```bash
<<<<<<< HEAD
    ./InfectionMonkey-v1.12.0.AppImage --server-config="/path/to/server_config.json"
=======
    ./InfectionMonkey-v1.13.0.AppImage --server-config="/path/to/server_config.json"
>>>>>>> a9281864
    ```

1. Access the Monkey Island web UI by pointing your browser at
   `https://localhost:5000`.

### Change logging level

1. Terminate the Island process if it's already running.

1. Create a [server configuration file](../../reference/server_configuration).
The server configuration file should look something like:

    ```json
    {
        "log_level": "INFO"
    }
    ```

1. Start Monkey Island by running the Infection Monkey AppImage package:
    ```bash
<<<<<<< HEAD
    ./InfectionMonkey-v1.12.0.AppImage --server-config="/path/to/server_config.json"
=======
    ./InfectionMonkey-v1.13.0.AppImage --server-config="/path/to/server_config.json"
>>>>>>> a9281864
    ```

1. Access the Monkey Island web UI by pointing your browser at
   `https://localhost:5000`.

## Upgrading

Currently, there's no "upgrade-in-place" option when a new version is released.
To get an updated version, download the updated AppImage package and follow the deployment
instructions again.

If you'd like to keep your existing configuration, you can export it to a file
using the *Export config* button and then import it to the new Monkey Island.

![Export configuration](../../images/setup/export-configuration.png "Export configuration")<|MERGE_RESOLUTION|>--- conflicted
+++ resolved
@@ -52,11 +52,7 @@
 a [server configuration file](../../reference/server_configuration) and
 providing a path to it via command line parameters:
 
-<<<<<<< HEAD
-`./InfectionMonkey-v1.12.0.AppImage --server-config="/path/to/server_config.json"`
-=======
 `./InfectionMonkey-v1.13.0.AppImage --server-config="/path/to/server_config.json"`
->>>>>>> a9281864
 
 ### Start Monkey Island with user-provided certificate
 
@@ -92,11 +88,7 @@
 
 1. Start Monkey Island by running the Infection Monkey AppImage package:
     ```bash
-<<<<<<< HEAD
-    ./InfectionMonkey-v1.12.0.AppImage --server-config="/path/to/server_config.json"
-=======
     ./InfectionMonkey-v1.13.0.AppImage --server-config="/path/to/server_config.json"
->>>>>>> a9281864
     ```
 
 1. Access the Monkey Island web UI by pointing your browser at
@@ -117,11 +109,7 @@
 
 1. Start Monkey Island by running the Infection Monkey AppImage package:
     ```bash
-<<<<<<< HEAD
-    ./InfectionMonkey-v1.12.0.AppImage --server-config="/path/to/server_config.json"
-=======
     ./InfectionMonkey-v1.13.0.AppImage --server-config="/path/to/server_config.json"
->>>>>>> a9281864
     ```
 
 1. Access the Monkey Island web UI by pointing your browser at
