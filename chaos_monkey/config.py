--- conflicted
+++ resolved
@@ -149,11 +149,7 @@
     # sets whether or not to retry failed hosts on next scan
     retry_failed_explotation = True
 
-<<<<<<< HEAD
     #addresses of internet servers to ping and check if the monkey has internet acccess.
-=======
-    # addresses of internet servers to ping and check if the monkey has internet acccess.
->>>>>>> e9e21b77
     internet_services = ["monkey.guardicore.com", "www.google.com"]
 
     ###########################
