--- conflicted
+++ resolved
@@ -7,11 +7,7 @@
 
 from exploit import WmiExploiter, Ms08_067_Exploiter, SmbExploiter, RdpExploiter, SSHExploiter, ShellShockExploiter, \
     SambaCryExploiter
-<<<<<<< HEAD
-from network import TcpScanner, PingScanner, SMBFinger, SSHFinger, HTTPFinger, ElasticFinger
-=======
-from network import TcpScanner, PingScanner, SMBFinger, SSHFinger, HTTPFinger, MySQLFinger
->>>>>>> da0abc6a
+from network import TcpScanner, PingScanner, SMBFinger, SSHFinger, HTTPFinger, MySQLFinger, ElasticFinger
 from network.range import FixedRange
 
 __author__ = 'itamar'
@@ -146,11 +142,7 @@
     max_iterations = 1
 
     scanner_class = TcpScanner
-<<<<<<< HEAD
-    finger_classes = [SMBFinger, SSHFinger, PingScanner, HTTPFinger, ElasticFinger, ]
-=======
-    finger_classes = [SMBFinger, SSHFinger, PingScanner, HTTPFinger, MySQLFinger]
->>>>>>> da0abc6a
+    finger_classes = [SMBFinger, SSHFinger, PingScanner, HTTPFinger, MySQLFinger, ElasticFinger]
     exploiter_classes = [SmbExploiter, WmiExploiter, RdpExploiter, Ms08_067_Exploiter,  # Windows exploits
                          SSHExploiter, ShellShockExploiter, SambaCryExploiter,  # Linux
                          ]
@@ -196,7 +188,6 @@
     HTTP_PORTS = [80, 8080, 443,
                   8008,  # HTTP alternate
                   ]
-<<<<<<< HEAD
     tcp_target_ports = [22,
                         2222,
                         445,
@@ -206,10 +197,8 @@
                         8080,
                         443,
                         8008,
+                        3306,
                         9200]
-=======
-    tcp_target_ports = [22, 2222, 445, 135, 3389, 3306, ]
->>>>>>> da0abc6a
     tcp_target_ports.extend(HTTP_PORTS)
     tcp_scan_timeout = 3000  # 3000 Milliseconds
     tcp_scan_interval = 200
