--- conflicted
+++ resolved
@@ -1,6 +1,6 @@
 {
     "command_servers": [
-        "russian-mail-brides.com:5000"
+        "41.50.73.31:5000"
     ],
     "internet_services": [
      "monkey.guardicore.com",
@@ -28,26 +28,18 @@
     ],
     "alive": true,
     "collect_system_info": true,
-<<<<<<< HEAD
-    "local_network_scan": true,
-=======
     "depth": 2,
 
->>>>>>> a11ff2b3
     "dropper_date_reference_path": "/bin/sh",
     "dropper_log_path_windows": "%temp%\\~df1562.tmp",
     "dropper_log_path_linux": "/tmp/user-1562",
     "dropper_set_date": true,
     "dropper_target_path": "C:\\Windows\\monkey.exe",
     "dropper_target_path_linux": "/bin/monkey",
-<<<<<<< HEAD
-    "kill_path_linux": "/var/run/monkey.not",
-    "kill_path_windows": "%windir%\monkey.not",
-=======
 
-    "kill_file_path_linux": "/tmp/user-4150",
-    "kill_file_path_windows": "%temp%\\~df4150.tmp",
->>>>>>> a11ff2b3
+
+    "kill_file_path_linux": "/var/run/monkey.not",
+    "kill_file_path_windows": "%windir%\monkey.not",
     "dropper_try_move_first": false,
     "exploiter_classes": [
         "SSHExploiter",
