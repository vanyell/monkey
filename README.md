--- conflicted
+++ resolved
@@ -21,18 +21,10 @@
 To read more about the Monkey, visit [akamai.com/infectionmonkey](https://www.akamai.com/infectionmonkey).
 
 ## 💥 We're Hiring 💥
-<<<<<<< HEAD
 We are looking for a software engineering manager with a passion for UX and
 cybersecurity to join the Infection Monkey development team. This is a remote
 position and is open anywhere in Israel. You can learn more about Infection
-Monkey on our [website](https://www.guardicore.com/infectionmonkey/).
-=======
-We are looking for a senior developer with a passion for cybersecurity to join
-the Infection Monkey development team. This is a remote position and is open
-anywhere in the US Eastern timezone or in Brazil. If you're excited about Infection Monkey,
-we want to see your resume. You can learn more about Infection Monkey on our
-[website](https://www.akamai.com/infectionmonkey).
->>>>>>> 4da0b5fc
+Monkey on our [website](https://www.akamai.com/infectionmonkey).
 
 For more information, or to apply, see the official job post:
   - [Israel](https://akamaicareers.inflightcloud.com/jobdetails/aka_ext/028224?section=aka_ext&job=028224)
