--- conflicted
+++ resolved
@@ -27,10 +27,7 @@
 
 install:
 # Python
-<<<<<<< HEAD
-=======
 - nproc
->>>>>>> a9281864
 - pip install pipenv --upgrade
 # Install island and monkey requirements as they are needed by UT's
 - pushd monkey/monkey_island
