# Infection Monkey travis.yml. See Travis documentation for information about this file structure.

# If you change this file, you can validate using Travis CI's Build Config Explorer https://config.travis-ci.com/explore

group: travis_latest

language: python

cache:
  - pip
  - directories:
    - "$HOME/.npm"

python:
- 3.7

os: linux

install:
# Python
- pip install -r monkey/monkey_island/requirements.txt  # for unit tests
- pip install flake8 pytest dlint  # for next stages
- pip install coverage  # for code coverage
- pip install -r monkey/infection_monkey/requirements.txt  # for unit tests

# node + npm + eslint
- node --version
- npm --version
- nvm --version
- nvm install node
- nvm use node
- npm i -g eslint
- node --version
- npm --version

before_script:
# Set the server config to `testing`. This is required for for the UTs to pass.
- python monkey/monkey_island/cc/set_server_config.py testing

script:
# Check Python code
## Check syntax errors and fail the build if any are found.
- flake8 . --count --select=E901,E999,F821,F822,F823 --show-source --statistics

## Warn about linter issues.
### --exit-zero forces Flake8 to use the exit status code 0 even if there are errors, which means this will NOT fail the build.
### --count will print the total number of errors.
### --statistics Count the number of occurrences of each error/warning code and print a report.
### The output is redirected to a file.
- flake8 . --count --exit-zero --max-complexity=10 --max-line-length=127 --statistics > flake8_warnings.txt
## Display the linter issues
- cat flake8_warnings.txt
## Make sure that we haven't increased the amount of warnings.
- PYTHON_WARNINGS_AMOUNT_UPPER_LIMIT=120
- if [ $(tail -n 1 flake8_warnings.txt) -gt $PYTHON_WARNINGS_AMOUNT_UPPER_LIMIT ]; then echo "Too many python linter warnings! Failing this build. Lower the amount of linter errors in this and try again. " && exit 1; fi

## Run unit tests
- cd monkey  # This is our source dir
- python -m pytest  # Have to use `python -m pytest` instead of `pytest` to add "{$builddir}/monkey/monkey" to sys.path.

## Calculate Code Coverage
- coverage run -m pytest

# Check JS code. The npm install must happen AFTER the flake8 because the node_modules folder will cause a lot of errors.
- cd monkey_island/cc/ui
- npm ci  # See https://docs.npmjs.com/cli/ci.html
- eslint ./src --quiet  # Test for errors
<<<<<<< HEAD
- JS_WARNINGS_AMOUNT_UPPER_LIMIT=500
=======
- JS_WARNINGS_AMOUNT_UPPER_LIMIT=90
>>>>>>> b0a5c9ef
- eslint ./src --max-warnings $JS_WARNINGS_AMOUNT_UPPER_LIMIT  # Test for max warnings

after_success:
  # Upload code coverage results to codecov.io, see https://github.com/codecov/codecov-bash for more information
  - bash <(curl -s https://codecov.io/bash)

notifications:
  slack:  # Notify to slack
      rooms:
      - infectionmonkey:QaXbsx4g7tHFJW0lhtiBmoAg#ci  # room: #ci
      on_success: change
      on_failure: always
  email:
      on_success: change
      on_failure: always<|MERGE_RESOLUTION|>--- conflicted
+++ resolved
@@ -65,11 +65,7 @@
 - cd monkey_island/cc/ui
 - npm ci  # See https://docs.npmjs.com/cli/ci.html
 - eslint ./src --quiet  # Test for errors
-<<<<<<< HEAD
-- JS_WARNINGS_AMOUNT_UPPER_LIMIT=500
-=======
 - JS_WARNINGS_AMOUNT_UPPER_LIMIT=90
->>>>>>> b0a5c9ef
 - eslint ./src --max-warnings $JS_WARNINGS_AMOUNT_UPPER_LIMIT  # Test for max warnings
 
 after_success:
