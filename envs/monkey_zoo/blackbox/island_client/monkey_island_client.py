<<<<<<< HEAD
=======
from time import sleep
>>>>>>> d5021540
import json
import logging
from time import sleep

from bson import json_util

from envs.monkey_zoo.blackbox.island_client.monkey_island_requests import MonkeyIslandRequests

SLEEP_BETWEEN_REQUESTS_SECONDS = 0.5
MONKEY_TEST_ENDPOINT = 'api/test/monkey'
LOG_TEST_ENDPOINT = 'api/test/log'
LOGGER = logging.getLogger(__name__)


def avoid_race_condition(func):
    sleep(SLEEP_BETWEEN_REQUESTS_SECONDS)
    return func


class MonkeyIslandClient(object):
    def __init__(self, server_address):
        self.requests = MonkeyIslandRequests(server_address)

    def get_api_status(self):
        return self.requests.get("api")

    @avoid_race_condition
    def import_config(self, config_contents):
        _ = self.requests.post("api/configuration/island", data=config_contents)

    @avoid_race_condition
    def run_monkey_local(self):
        response = self.requests.post_json("api/local-monkey", data={"action": "run"})
        if MonkeyIslandClient.monkey_ran_successfully(response):
            LOGGER.info("Running the monkey.")
        else:
            LOGGER.error("Failed to run the monkey.")
            assert False

    @staticmethod
    def monkey_ran_successfully(response):
        return response.ok and json.loads(response.content)['is_running']

    @avoid_race_condition
    def kill_all_monkeys(self):
        if self.requests.get("api", {"action": "killall"}).ok:
            LOGGER.info("Killing all monkeys after the test.")
        else:
            LOGGER.error("Failed to kill all monkeys.")
            assert False

    @avoid_race_condition
    def reset_env(self):
        if self.requests.get("api", {"action": "reset"}).ok:
            LOGGER.info("Resetting environment after the test.")
        else:
            LOGGER.error("Failed to reset the environment.")
            assert False

    def find_monkeys_in_db(self, query):
        if query is None:
            raise TypeError
        response = self.requests.get(MONKEY_TEST_ENDPOINT,
                                     MonkeyIslandClient.form_find_query_for_request(query))
        return MonkeyIslandClient.get_test_query_results(response)

    def get_all_monkeys_from_db(self):
        response = self.requests.get(MONKEY_TEST_ENDPOINT,
                                     MonkeyIslandClient.form_find_query_for_request(None))
        return MonkeyIslandClient.get_test_query_results(response)

    def find_log_in_db(self, query):
        response = self.requests.get(LOG_TEST_ENDPOINT,
                                     MonkeyIslandClient.form_find_query_for_request(query))
        return MonkeyIslandClient.get_test_query_results(response)

    @staticmethod
    def form_find_query_for_request(query):
        return {'find_query': json_util.dumps(query)}

    @staticmethod
    def get_test_query_results(response):
        return json.loads(response.content)['results']

    def is_all_monkeys_dead(self):
        query = {'dead': False}
        return len(self.find_monkeys_in_db(query)) == 0

    def clear_caches(self):
        """
        Tries to clear caches.
        :raises: If error (by error code), raises the error
        :return: The response
        """
        response = self.requests.get("api/test/clear_caches")
        response.raise_for_status()
        return response<|MERGE_RESOLUTION|>--- conflicted
+++ resolved
@@ -1,8 +1,5 @@
-<<<<<<< HEAD
-=======
-from time import sleep
->>>>>>> d5021540
 import json
+
 import logging
 from time import sleep
 
