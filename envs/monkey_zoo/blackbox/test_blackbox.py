--- conflicted
+++ resolved
@@ -1,5 +1,5 @@
+import os
 import logging
-import os
 from time import sleep
 
 import pytest
@@ -148,7 +148,6 @@
         TestMonkeyBlackbox.run_performance_test(MapGenerationTest,
                                                 island_client,
                                                 "PERFORMANCE.conf",
-<<<<<<< HEAD
                                                 timeout_in_seconds=10*60)
 
     def test_report_generation_from_fake_telemetries(self, island_client):
@@ -158,7 +157,4 @@
         MapGenerationFromTelemetryTest(island_client).run()
 
     def test_telem_performance(self, island_client):
-        TelemetryPerformanceTest(island_client).test_telemetry_performance()
-=======
-                                                timeout_in_seconds=10*60)
->>>>>>> f0705171
+        TelemetryPerformanceTest(island_client).test_telemetry_performance()