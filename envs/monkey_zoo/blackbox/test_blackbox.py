import logging
import os
from time import sleep

import pytest
from typing_extensions import Type

from envs.monkey_zoo.blackbox.analyzers.communication_analyzer import CommunicationAnalyzer
from envs.monkey_zoo.blackbox.analyzers.zerologon_analyzer import ZerologonAnalyzer
from envs.monkey_zoo.blackbox.config_templates.config_template import ConfigTemplate
from envs.monkey_zoo.blackbox.config_templates.hadoop import Hadoop
from envs.monkey_zoo.blackbox.config_templates.log4j_logstash import Log4jLogstash
from envs.monkey_zoo.blackbox.config_templates.log4j_solr import Log4jSolr
from envs.monkey_zoo.blackbox.config_templates.log4j_tomcat import Log4jTomcat
from envs.monkey_zoo.blackbox.config_templates.mssql import Mssql
from envs.monkey_zoo.blackbox.config_templates.performance import Performance
from envs.monkey_zoo.blackbox.config_templates.powershell import PowerShell
from envs.monkey_zoo.blackbox.config_templates.powershell_credentials_reuse import (
    PowerShellCredentialsReuse,
)
from envs.monkey_zoo.blackbox.config_templates.smb_mimikatz import SmbMimikatz
from envs.monkey_zoo.blackbox.config_templates.smb_pth import SmbPth
from envs.monkey_zoo.blackbox.config_templates.ssh import Ssh
from envs.monkey_zoo.blackbox.config_templates.tunneling import Tunneling
from envs.monkey_zoo.blackbox.config_templates.weblogic import Weblogic
from envs.monkey_zoo.blackbox.config_templates.wmi_mimikatz import WmiMimikatz
from envs.monkey_zoo.blackbox.config_templates.wmi_pth import WmiPth
from envs.monkey_zoo.blackbox.config_templates.zerologon import Zerologon
from envs.monkey_zoo.blackbox.gcp_test_machine_list import GCP_TEST_MACHINE_LIST
from envs.monkey_zoo.blackbox.island_client.island_config_parser import IslandConfigParser
from envs.monkey_zoo.blackbox.island_client.monkey_island_client import MonkeyIslandClient
from envs.monkey_zoo.blackbox.log_handlers.test_logs_handler import TestLogsHandler
from envs.monkey_zoo.blackbox.tests.exploitation import ExploitationTest
from envs.monkey_zoo.blackbox.tests.performance.map_generation import MapGenerationTest
from envs.monkey_zoo.blackbox.tests.performance.map_generation_from_telemetries import (
    MapGenerationFromTelemetryTest,
)
from envs.monkey_zoo.blackbox.tests.performance.report_generation import ReportGenerationTest
from envs.monkey_zoo.blackbox.tests.performance.report_generation_from_telemetries import (
    ReportGenerationFromTelemetryTest,
)
from envs.monkey_zoo.blackbox.tests.performance.telemetry_performance_test import (
    TelemetryPerformanceTest,
)
from envs.monkey_zoo.blackbox.utils.gcp_machine_handlers import (
    initialize_gcp_client,
    start_machines,
    stop_machines,
)
from monkey_island.cc.services.mode.mode_enum import IslandModeEnum

DEFAULT_TIMEOUT_SECONDS = 2 * 60
MACHINE_BOOTUP_WAIT_SECONDS = 30
LOG_DIR_PATH = "./logs"
logging.basicConfig(level=logging.INFO)
LOGGER = logging.getLogger(__name__)


@pytest.fixture(autouse=True, scope="session")
def GCPHandler(request, no_gcp):
    if not no_gcp:
        try:
            initialize_gcp_client()
            start_machines(GCP_TEST_MACHINE_LIST)
        except Exception as e:
            LOGGER.error("GCP Handler failed to initialize: %s." % e)
            pytest.exit("Encountered an error while starting GCP machines. Stopping the tests.")
        wait_machine_bootup()

        def fin():
            stop_machines(GCP_TEST_MACHINE_LIST)

        request.addfinalizer(fin)


@pytest.fixture(autouse=True, scope="session")
def delete_logs():
    LOGGER.info("Deleting monkey logs before new tests.")
    TestLogsHandler.delete_log_folder_contents(TestMonkeyBlackbox.get_log_dir_path())


def wait_machine_bootup():
    sleep(MACHINE_BOOTUP_WAIT_SECONDS)


@pytest.fixture(scope="class")
def island_client(island, quick_performance_tests):
    client_established = False
    try:
        island_client_object = MonkeyIslandClient(island)
        client_established = island_client_object.get_api_status()
    except Exception:
        logging.exception("Got an exception while trying to establish connection to the Island.")
    finally:
        if not client_established:
            pytest.exit("BB tests couldn't establish communication to the island.")
    if not quick_performance_tests:
        island_client_object.reset_env()
        island_client_object.set_scenario(IslandModeEnum.ADVANCED.value)
    yield island_client_object


@pytest.mark.usefixtures("island_client")
# noinspection PyUnresolvedReferences
class TestMonkeyBlackbox:
    @staticmethod
    def run_exploitation_test(
        island_client: MonkeyIslandClient,
        config_template: Type[ConfigTemplate],
        test_name: str,
        timeout_in_seconds=DEFAULT_TIMEOUT_SECONDS,
    ):
        raw_config = IslandConfigParser.get_raw_config(config_template, island_client)
        analyzer = CommunicationAnalyzer(
            island_client, IslandConfigParser.get_ips_of_targets(raw_config)
        )
        log_handler = TestLogsHandler(
            test_name, island_client, TestMonkeyBlackbox.get_log_dir_path()
        )
        ExploitationTest(
            name=test_name,
            island_client=island_client,
            raw_config=raw_config,
            analyzers=[analyzer],
            timeout=timeout_in_seconds,
            log_handler=log_handler,
        ).run()

    @staticmethod
    def run_performance_test(
        performance_test_class,
        island_client,
        config_template,
        timeout_in_seconds,
        break_on_timeout=False,
    ):
        raw_config = IslandConfigParser.get_raw_config(config_template, island_client)
        log_handler = TestLogsHandler(
            performance_test_class.TEST_NAME, island_client, TestMonkeyBlackbox.get_log_dir_path()
        )
        analyzers = [
            CommunicationAnalyzer(island_client, IslandConfigParser.get_ips_of_targets(raw_config))
        ]
        performance_test_class(
            island_client=island_client,
            raw_config=raw_config,
            analyzers=analyzers,
            timeout=timeout_in_seconds,
            log_handler=log_handler,
            break_on_timeout=break_on_timeout,
        ).run()

    @staticmethod
    def get_log_dir_path():
        return os.path.abspath(LOG_DIR_PATH)

    def test_ssh_exploiter(self, island_client):
        TestMonkeyBlackbox.run_exploitation_test(island_client, Ssh, "SSH_exploiter_and_keys")

    def test_hadoop_exploiter(self, island_client):
        TestMonkeyBlackbox.run_exploitation_test(island_client, Hadoop, "Hadoop_exploiter", 6 * 60)

    def test_mssql_exploiter(self, island_client):
        TestMonkeyBlackbox.run_exploitation_test(island_client, Mssql, "MSSQL_exploiter")

    def test_powershell_exploiter(self, island_client):
        TestMonkeyBlackbox.run_exploitation_test(
            island_client, PowerShell, "PowerShell_Remoting_exploiter"
        )

    @pytest.mark.skip_powershell_reuse
    def test_powershell_exploiter_credentials_reuse(self, island_client):
        TestMonkeyBlackbox.run_exploitation_test(
            island_client,
            PowerShellCredentialsReuse,
            "PowerShell_Remoting_exploiter_credentials_reuse",
        )

    def test_smb_and_mimikatz_exploiters(self, island_client):
        TestMonkeyBlackbox.run_exploitation_test(
            island_client, SmbMimikatz, "SMB_exploiter_mimikatz"
        )

    def test_smb_pth(self, island_client):
        TestMonkeyBlackbox.run_exploitation_test(island_client, SmbPth, "SMB_PTH")

<<<<<<< HEAD
    @pytest.mark.skip(reason="Drupal exploiter is deprecated")
    def test_drupal_exploiter(self, island_client):
        TestMonkeyBlackbox.run_exploitation_test(island_client, Drupal, "Drupal_exploiter")
=======
    @pytest.mark.skip(reason="Struts2 exploiter is deprecated")
    def test_struts_exploiter(self, island_client):
        TestMonkeyBlackbox.run_exploitation_test(island_client, Struts2, "Struts2_exploiter")
>>>>>>> 533a1b7d

    @pytest.mark.skip(reason="Weblogic exploiter is deprecated")
    def test_weblogic_exploiter(self, island_client):
        TestMonkeyBlackbox.run_exploitation_test(island_client, Weblogic, "Weblogic_exploiter")

    def test_log4j_solr_exploiter(self, island_client):
        TestMonkeyBlackbox.run_exploitation_test(
            island_client, Log4jSolr, "Log4Shell_Solr_exploiter"
        )

    def test_log4j_tomcat_exploiter(self, island_client):
        TestMonkeyBlackbox.run_exploitation_test(
            island_client, Log4jTomcat, "Log4Shell_tomcat_exploiter"
        )

    def test_log4j_logstash_exploiter(self, island_client):
        TestMonkeyBlackbox.run_exploitation_test(
            island_client, Log4jLogstash, "Log4Shell_logstash_exploiter"
        )

    def test_tunneling(self, island_client):
        TestMonkeyBlackbox.run_exploitation_test(
            island_client, Tunneling, "Tunneling_exploiter", 3 * 60
        )

    def test_wmi_and_mimikatz_exploiters(self, island_client):
        TestMonkeyBlackbox.run_exploitation_test(
            island_client, WmiMimikatz, "WMI_exploiter,_mimikatz"
        )

    def test_wmi_pth(self, island_client):
        TestMonkeyBlackbox.run_exploitation_test(island_client, WmiPth, "WMI_PTH")

    def test_zerologon_exploiter(self, island_client):
        test_name = "Zerologon_exploiter"
        expected_creds = [
            "Administrator",
            "aad3b435b51404eeaad3b435b51404ee",
            "2864b62ea4496934a5d6e86f50b834a5",
        ]
        raw_config = IslandConfigParser.get_raw_config(Zerologon, island_client)
        zero_logon_analyzer = ZerologonAnalyzer(island_client, expected_creds)
        communication_analyzer = CommunicationAnalyzer(
            island_client, IslandConfigParser.get_ips_of_targets(raw_config)
        )
        log_handler = TestLogsHandler(
            test_name, island_client, TestMonkeyBlackbox.get_log_dir_path()
        )
        ExploitationTest(
            name=test_name,
            island_client=island_client,
            raw_config=raw_config,
            analyzers=[zero_logon_analyzer, communication_analyzer],
            timeout=DEFAULT_TIMEOUT_SECONDS,
            log_handler=log_handler,
        ).run()

    @pytest.mark.skip(
        reason="Perfomance test that creates env from fake telemetries is faster, use that instead."
    )
    def test_report_generation_performance(self, island_client, quick_performance_tests):
        """
        This test includes the SSH + Hadoop + MSSQL machines all in one test
        for a total of 8 machines including the Monkey Island.

        Is has 2 analyzers - the regular one which checks all the Monkeys
        and the Timing one which checks how long the report took to execute
        """
        if not quick_performance_tests:
            TestMonkeyBlackbox.run_performance_test(
                ReportGenerationTest, island_client, Performance, timeout_in_seconds=10 * 60
            )
        else:
            LOGGER.error("This test doesn't support 'quick_performance_tests' option.")
            assert False

    @pytest.mark.skip(
        reason="Perfomance test that creates env from fake telemetries is faster, use that instead."
    )
    def test_map_generation_performance(self, island_client, quick_performance_tests):
        if not quick_performance_tests:
            TestMonkeyBlackbox.run_performance_test(
                MapGenerationTest, island_client, "PERFORMANCE.conf", timeout_in_seconds=10 * 60
            )
        else:
            LOGGER.error("This test doesn't support 'quick_performance_tests' option.")
            assert False

    @pytest.mark.run_performance_tests
    def test_report_generation_from_fake_telemetries(self, island_client, quick_performance_tests):
        ReportGenerationFromTelemetryTest(island_client, quick_performance_tests).run()

    @pytest.mark.run_performance_tests
    def test_map_generation_from_fake_telemetries(self, island_client, quick_performance_tests):
        MapGenerationFromTelemetryTest(island_client, quick_performance_tests).run()

    @pytest.mark.run_performance_tests
    def test_telem_performance(self, island_client, quick_performance_tests):
        TelemetryPerformanceTest(
            island_client, quick_performance_tests
        ).test_telemetry_performance()<|MERGE_RESOLUTION|>--- conflicted
+++ resolved
@@ -184,16 +184,6 @@
     def test_smb_pth(self, island_client):
         TestMonkeyBlackbox.run_exploitation_test(island_client, SmbPth, "SMB_PTH")
 
-<<<<<<< HEAD
-    @pytest.mark.skip(reason="Drupal exploiter is deprecated")
-    def test_drupal_exploiter(self, island_client):
-        TestMonkeyBlackbox.run_exploitation_test(island_client, Drupal, "Drupal_exploiter")
-=======
-    @pytest.mark.skip(reason="Struts2 exploiter is deprecated")
-    def test_struts_exploiter(self, island_client):
-        TestMonkeyBlackbox.run_exploitation_test(island_client, Struts2, "Struts2_exploiter")
->>>>>>> 533a1b7d
-
     @pytest.mark.skip(reason="Weblogic exploiter is deprecated")
     def test_weblogic_exploiter(self, island_client):
         TestMonkeyBlackbox.run_exploitation_test(island_client, Weblogic, "Weblogic_exploiter")
