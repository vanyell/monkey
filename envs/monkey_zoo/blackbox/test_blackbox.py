--- conflicted
+++ resolved
@@ -1,8 +1,8 @@
+import os
 import logging
-import os
-from time import sleep
 
 import pytest
+from time import sleep
 
 from envs.monkey_zoo.blackbox.analyzers.communication_analyzer import CommunicationAnalyzer
 from envs.monkey_zoo.blackbox.island_client.island_config_parser import IslandConfigParser
@@ -31,7 +31,6 @@
 
     def fin():
         GCPHandler.stop_machines(" ".join(GCP_TEST_MACHINE_LIST))
-        pass
 
     request.addfinalizer(fin)
 
@@ -145,11 +144,7 @@
         TestMonkeyBlackbox.run_performance_test(MapGenerationTest,
                                                 island_client,
                                                 "PERFORMANCE.conf",
-<<<<<<< HEAD
                                                 timeout_in_seconds=10*60)
 
     def test_telem_performance(self, island_client):
-        TelemetryPerformanceTest(island_client).test_telemetry_performance()
-=======
-                                                timeout_in_seconds=10*60)
->>>>>>> d5021540
+        TelemetryPerformanceTest(island_client).test_telemetry_performance()