--- conflicted
+++ resolved
@@ -1,9 +1,5 @@
 import os
 import logging
-<<<<<<< HEAD
-from time import sleep
-=======
->>>>>>> 0e4242b1
 
 import pytest
 from time import sleep
