--- conflicted
+++ resolved
@@ -44,18 +44,10 @@
         return self.request_get("api")
 
     def import_config(self, config_contents):
-<<<<<<< HEAD
         _ = self.request_post("api/configuration/island", data=config_contents)
 
     def run_monkey_local(self):
         resp = self.request_json("api/local-monkey", dict_data={"action": "run"})
-        print(resp.text)
-=======
-        resp = requests.post(
-            self.addr + "api/configuration/island",
-            headers={"Authorization": "JWT " + self.token},
-            data=config_contents,
-            verify=False)
         print(resp.text)
 
     def send_get_request(self, endpoint, data):
@@ -63,5 +55,4 @@
                             headers={"Authorization": "JWT " + self.token},
                             params=data,
                             verify=False)
-        return resp
->>>>>>> 919a7ddd
+        return resp