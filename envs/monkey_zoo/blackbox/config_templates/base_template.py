--- conflicted
+++ resolved
@@ -8,11 +8,7 @@
         "basic.exploiters.exploiter_classes": [],
         "basic_network.scope.local_network_scan": False,
         "basic_network.scope.depth": 1,
-<<<<<<< HEAD
-        "internal.classes.finger_classes": ["PingScanner", "HTTPFinger"],
-=======
         "internal.classes.finger_classes": ["HTTPFinger"],
->>>>>>> a9281864
         "internal.monkey.system_info.system_info_collector_classes": [],
         "monkey.post_breach.post_breach_actions": [],
         "internal.general.keep_tunnel_open_time": 0,
