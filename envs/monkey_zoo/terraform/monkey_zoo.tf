
// Local variables
locals {
  default_ubuntu=google_compute_instance_template.ubuntu16.self_link
  default_windows=google_compute_instance_template.windows2016.self_link
}

resource "google_compute_network" "monkeyzoo" {
  name = "${local.resource_prefix}monkeyzoo"
  auto_create_subnetworks = false
}

resource "google_compute_network" "tunneling" {
  name = "${local.resource_prefix}tunneling"
  auto_create_subnetworks = false
}

resource "google_compute_network" "tunneling2" {
  name = "${local.resource_prefix}tunneling2"
  auto_create_subnetworks = false
}

resource "google_compute_subnetwork" "monkeyzoo-main" {
  name = "${local.resource_prefix}monkeyzoo-main"
  ip_cidr_range   = "10.2.2.0/24"
  network         = google_compute_network.monkeyzoo.self_link
}

resource "google_compute_subnetwork" "monkeyzoo-main-1" {
  name = "${local.resource_prefix}monkeyzoo-main-1"
  ip_cidr_range   = "10.2.3.0/24"
  network         = google_compute_network.monkeyzoo.self_link
}

resource "google_compute_subnetwork" "tunneling-main" {
  name = "${local.resource_prefix}tunneling-main"
  ip_cidr_range   = "10.2.1.0/28"
  network         = google_compute_network.tunneling.self_link
}

resource "google_compute_subnetwork" "tunneling2-main" {
  name = "${local.resource_prefix}tunneling2-main"
  ip_cidr_range   = "10.2.0.0/27"
  network         = google_compute_network.tunneling2.self_link
}

resource "google_compute_instance_from_template" "hadoop-2" {
  name = "${local.resource_prefix}hadoop-2"
  source_instance_template = local.default_ubuntu
  boot_disk{
    initialize_params {
      image = data.google_compute_image.hadoop-2.self_link
    }
    auto_delete = true
  }
  network_interface {
    subnetwork="${local.resource_prefix}monkeyzoo-main"
    network_ip="10.2.2.2"
  }
  // Add required ssh keys for hadoop service and restart it
  metadata_startup_script = "[ ! -f /home/vakaris_zilius/.ssh/authorized_keys ] && sudo cat /home/vakaris_zilius/.ssh/id_rsa.pub >> /home/vakaris_zilius/.ssh/authorized_keys && sudo reboot"
}

resource "google_compute_instance_from_template" "hadoop-3" {
  name = "${local.resource_prefix}hadoop-3"
  source_instance_template = local.default_windows
  boot_disk{
    initialize_params {
      image = data.google_compute_image.hadoop-3.self_link
    }
    auto_delete = true
  }
  network_interface {
    subnetwork="${local.resource_prefix}monkeyzoo-main"
    network_ip="10.2.2.3"
  }
}

<<<<<<< HEAD
resource "google_compute_instance_from_template" "elastic-4" {
  name = "${local.resource_prefix}elastic-4"
  source_instance_template = local.default_ubuntu
  boot_disk{
    initialize_params {
      image = data.google_compute_image.elastic-4.self_link
    }
    auto_delete = true
  }
  network_interface {
    subnetwork="${local.resource_prefix}monkeyzoo-main"
    network_ip="10.2.2.4"
  }
}

resource "google_compute_instance_from_template" "elastic-5" {
  name = "${local.resource_prefix}elastic-5"
  source_instance_template = local.default_windows
  boot_disk{
    initialize_params {
      image = data.google_compute_image.elastic-5.self_link
    }
    auto_delete = true
  }
  network_interface {
    subnetwork="${local.resource_prefix}monkeyzoo-main"
    network_ip="10.2.2.5"
  }
}

resource "google_compute_instance_from_template" "shellshock-8" {
  name = "${local.resource_prefix}shellshock-8"
  source_instance_template = local.default_ubuntu
  boot_disk{
    initialize_params {
      image = data.google_compute_image.shellshock-8.self_link
    }
    auto_delete = true
  }
  network_interface {
    subnetwork="${local.resource_prefix}monkeyzoo-main"
    network_ip="10.2.2.8"
  }
}

=======
>>>>>>> a9281864
resource "google_compute_instance_from_template" "tunneling-9" {
  name = "${local.resource_prefix}tunneling-9"
  source_instance_template = local.default_ubuntu
  boot_disk{
    initialize_params {
      image = data.google_compute_image.tunneling-9.self_link
    }
    auto_delete = true
  }
  network_interface{
    subnetwork="${local.resource_prefix}tunneling-main"
    network_ip="10.2.1.9"
  }
  network_interface{
    subnetwork="${local.resource_prefix}monkeyzoo-main"
    network_ip="10.2.2.9"
  }
}

resource "google_compute_instance_from_template" "tunneling-10" {
  name = "${local.resource_prefix}tunneling-10"
  source_instance_template = local.default_ubuntu
  boot_disk{
    initialize_params {
      image = data.google_compute_image.tunneling-10.self_link
    }
    auto_delete = true
  }
  network_interface{
    subnetwork="${local.resource_prefix}tunneling-main"
    network_ip="10.2.1.10"
  }
  network_interface{
    subnetwork="${local.resource_prefix}tunneling2-main"
    network_ip="10.2.0.10"
  }
}

resource "google_compute_instance_from_template" "tunneling-11" {
  name = "${local.resource_prefix}tunneling-11"
  source_instance_template = local.default_ubuntu
  boot_disk{
    initialize_params {
      image = data.google_compute_image.tunneling-11.self_link
    }
    auto_delete = true
  }
  network_interface{
    subnetwork="${local.resource_prefix}tunneling2-main"
    network_ip="10.2.0.11"
  }
}

resource "google_compute_instance_from_template" "tunneling-12" {
  name = "${local.resource_prefix}tunneling-12"
  source_instance_template = local.default_windows
  boot_disk{
    initialize_params {
      image = data.google_compute_image.tunneling-12.self_link
    }
    auto_delete = true
  }
  network_interface{
    subnetwork="${local.resource_prefix}tunneling2-main"
    network_ip="10.2.0.12"
  }
}

resource "google_compute_instance_from_template" "sshkeys-11" {
  name = "${local.resource_prefix}sshkeys-11"
  source_instance_template = local.default_ubuntu
  boot_disk{
    initialize_params {
      image = data.google_compute_image.sshkeys-11.self_link
    }
    auto_delete = true
  }
  network_interface {
    subnetwork="${local.resource_prefix}monkeyzoo-main"
    network_ip="10.2.2.11"
  }
}

resource "google_compute_instance_from_template" "sshkeys-12" {
  name = "${local.resource_prefix}sshkeys-12"
  source_instance_template = local.default_ubuntu
  boot_disk{
    initialize_params {
      image = data.google_compute_image.sshkeys-12.self_link
    }
    auto_delete = true
  }
  network_interface {
    subnetwork="${local.resource_prefix}monkeyzoo-main"
    network_ip="10.2.2.12"
  }
}

/*
resource "google_compute_instance_from_template" "rdpgrinder-13" {
  name = "${local.resource_prefix}rdpgrinder-13"
  source_instance_template = "${local.default_windows}"
  boot_disk{
    initialize_params {
      image = "${data.google_compute_image.rdpgrinder-13.self_link}"
    }
  }
  network_interface {
    subnetwork="${local.resource_prefix}monkeyzoo-main"
    network_ip="10.2.2.13"
  }
}
*/

resource "google_compute_instance_from_template" "mimikatz-14" {
  name = "${local.resource_prefix}mimikatz-14"
  source_instance_template = local.default_windows
  boot_disk{
    initialize_params {
      image = data.google_compute_image.mimikatz-14.self_link
    }
    auto_delete = true
  }
  network_interface {
    subnetwork="${local.resource_prefix}monkeyzoo-main"
    network_ip="10.2.2.14"
  }
}

resource "google_compute_instance_from_template" "mimikatz-15" {
  name = "${local.resource_prefix}mimikatz-15"
  source_instance_template = local.default_windows
  boot_disk{
    initialize_params {
      image = data.google_compute_image.mimikatz-15.self_link
    }
    auto_delete = true
  }
  network_interface {
    subnetwork="${local.resource_prefix}monkeyzoo-main"
    network_ip="10.2.2.15"
  }
}

resource "google_compute_instance_from_template" "mssql-16" {
  name = "${local.resource_prefix}mssql-16"
  source_instance_template = local.default_windows
  boot_disk{
    initialize_params {
      image = data.google_compute_image.mssql-16.self_link
    }
    auto_delete = true
  }
  network_interface {
    subnetwork="${local.resource_prefix}monkeyzoo-main"
    network_ip="10.2.2.16"
  }
}

resource "google_compute_instance_from_template" "powershell-3-48" {
  name = "${local.resource_prefix}powershell-3-48"
  source_instance_template = local.default_windows
  boot_disk{
    initialize_params {
      image = data.google_compute_image.powershell-3-48.self_link
    }
    auto_delete = true
  }
  network_interface {
    subnetwork="${local.resource_prefix}monkeyzoo-main-1"
    network_ip="10.2.3.48"
  }
}

resource "google_compute_instance_from_template" "powershell-3-47" {
  name = "${local.resource_prefix}powershell-3-47"
  source_instance_template = local.default_windows
  boot_disk{
    initialize_params {
      image = data.google_compute_image.powershell-3-47.self_link
    }
    auto_delete = true
  }
  network_interface {
    subnetwork="${local.resource_prefix}monkeyzoo-main-1"
    network_ip="10.2.3.47"
  }
}

resource "google_compute_instance_from_template" "powershell-3-46" {
  name = "${local.resource_prefix}powershell-3-46"
  source_instance_template = local.default_windows
  boot_disk{
    initialize_params {
      image = data.google_compute_image.powershell-3-46.self_link
    }
    auto_delete = true
  }
  network_interface {
    subnetwork="${local.resource_prefix}monkeyzoo-main-1"
    network_ip="10.2.3.46"
  }
}

resource "google_compute_instance_from_template" "powershell-3-45" {
  name = "${local.resource_prefix}powershell-3-45"
  source_instance_template = local.default_windows
  boot_disk{
    initialize_params {
      image = data.google_compute_image.powershell-3-45.self_link
    }
    auto_delete = true
  }
  network_interface {
    subnetwork="${local.resource_prefix}monkeyzoo-main"
    network_ip="10.2.3.45"
  }
}

resource "google_compute_instance_from_template" "powershell-3-45" {
  name = "${local.resource_prefix}powershell-3-45"
  source_instance_template = local.default_windows
  boot_disk{
    initialize_params {
      image = data.google_compute_image.powershell-3-45.self_link
    }
    auto_delete = true
  }
  network_interface {
    subnetwork="${local.resource_prefix}monkeyzoo-main"
    network_ip="10.2.3.45"
  }
}

resource "google_compute_instance_from_template" "log4j-solr-49" {
  name = "${local.resource_prefix}log4j-solr-49"
  source_instance_template = local.default_linux
  boot_disk{
    initialize_params {
      image = data.google_compute_image.log4j-solr-49.self_link
    }
    auto_delete = true
  }
  network_interface {
    subnetwork="${local.resource_prefix}monkeyzoo-main"
    network_ip="10.2.3.49"
  }
}

resource "google_compute_instance_from_template" "log4j-solr-50" {
  name = "${local.resource_prefix}log4j-solr-50"
  source_instance_template = local.default_windows
  boot_disk{
    initialize_params {
      image = data.google_compute_image.log4j-solr-50.self_link
    }
    auto_delete = true
  }
  network_interface {
    subnetwork="${local.resource_prefix}monkeyzoo-main"
    network_ip="10.2.3.50"
  }
}

resource "google_compute_instance_from_template" "log4j-tomcat-51" {
  name = "${local.resource_prefix}log4j-tomcat-51"
  source_instance_template = local.default_linux
  boot_disk{
    initialize_params {
      image = data.google_compute_image.log4j-tomcat-51.self_link
    }
    auto_delete = true
  }
  network_interface {
    subnetwork="${local.resource_prefix}monkeyzoo-main"
    network_ip="10.2.3.51"
  }
}

resource "google_compute_instance_from_template" "log4j-tomcat-52" {
  name = "${local.resource_prefix}log4j-tomcat-52"
  source_instance_template = local.default_windows
  boot_disk{
    initialize_params {
      image = data.google_compute_image.log4j-tomcat-52.self_link
    }
    auto_delete = true
  }
  network_interface {
    subnetwork="${local.resource_prefix}monkeyzoo-main"
    network_ip="10.2.3.52"
  }
}

resource "google_compute_instance_from_template" "log4j-logstash-55" {
  name = "${local.resource_prefix}log4j-logstash-55"
  source_instance_template = local.default_linux
  boot_disk{
    initialize_params {
      image = data.google_compute_image.log4j-logstash-55.self_link
    }
    auto_delete = true
  }
  network_interface {
    subnetwork="${local.resource_prefix}monkeyzoo-main"
    network_ip="10.2.3.55"
  }
}

resource "google_compute_instance_from_template" "log4j-logstash-56" {
  name = "${local.resource_prefix}log4j-logstash-56"
  source_instance_template = local.default_windows
  boot_disk{
    initialize_params {
      image = data.google_compute_image.log4j-logstash-56.self_link
    }
    auto_delete = true
  }
  network_interface {
    subnetwork="${local.resource_prefix}monkeyzoo-main"
    network_ip="10.2.3.56"
  }
}

resource "google_compute_instance_from_template" "scan-21" {
  name = "${local.resource_prefix}scan-21"
  source_instance_template = local.default_ubuntu
  boot_disk{
    initialize_params {
      image = data.google_compute_image.scan-21.self_link
    }
    auto_delete = true
  }
  network_interface {
    subnetwork="${local.resource_prefix}monkeyzoo-main"
    network_ip="10.2.2.21"
  }
}

resource "google_compute_instance_from_template" "scan-22" {
  name = "${local.resource_prefix}scan-22"
  source_instance_template = local.default_windows
  boot_disk{
    initialize_params {
      image = data.google_compute_image.scan-22.self_link
    }
    auto_delete = true
  }
  network_interface {
    subnetwork="${local.resource_prefix}monkeyzoo-main"
    network_ip="10.2.2.22"
  }
}

resource "google_compute_instance_from_template" "zerologon-25" {
  name = "${local.resource_prefix}zerologon-25"
  source_instance_template = local.default_windows
  boot_disk{
    initialize_params {
      image = data.google_compute_image.zerologon-25.self_link
    }
    auto_delete = true
  }
  network_interface {
    subnetwork="${local.resource_prefix}monkeyzoo-main"
    network_ip="10.2.2.25"
  }
}

resource "google_compute_instance_from_template" "island-linux-250" {
  name = "${local.resource_prefix}island-linux-250"
  machine_type         = "n1-standard-2"
  tags = ["island", "linux", "ubuntu16"]
  source_instance_template = local.default_ubuntu
  boot_disk{
    initialize_params {
      image = data.google_compute_image.island-linux-250.self_link
    }
    auto_delete = true
  }
  network_interface {
    subnetwork="${local.resource_prefix}monkeyzoo-main"
    network_ip="10.2.2.250"
    access_config {
      // Cheaper, non-premium routing (not available in some regions)
      // network_tier = "STANDARD"
    }
  }
}

resource "google_compute_instance_from_template" "island-windows-251" {
  name = "${local.resource_prefix}island-windows-251"
  machine_type         = "n1-standard-2"
  tags = ["island", "windows", "windowsserver2016"]
  source_instance_template = local.default_windows
  boot_disk{
    initialize_params {
      image = data.google_compute_image.island-windows-251.self_link
    }
    auto_delete = true
  }
  network_interface {
    subnetwork="${local.resource_prefix}monkeyzoo-main"
    network_ip="10.2.2.251"
    access_config {
      // Cheaper, non-premium routing (not available in some regions)
      // network_tier = "STANDARD"
    }
  }
}<|MERGE_RESOLUTION|>--- conflicted
+++ resolved
@@ -76,54 +76,6 @@
   }
 }
 
-<<<<<<< HEAD
-resource "google_compute_instance_from_template" "elastic-4" {
-  name = "${local.resource_prefix}elastic-4"
-  source_instance_template = local.default_ubuntu
-  boot_disk{
-    initialize_params {
-      image = data.google_compute_image.elastic-4.self_link
-    }
-    auto_delete = true
-  }
-  network_interface {
-    subnetwork="${local.resource_prefix}monkeyzoo-main"
-    network_ip="10.2.2.4"
-  }
-}
-
-resource "google_compute_instance_from_template" "elastic-5" {
-  name = "${local.resource_prefix}elastic-5"
-  source_instance_template = local.default_windows
-  boot_disk{
-    initialize_params {
-      image = data.google_compute_image.elastic-5.self_link
-    }
-    auto_delete = true
-  }
-  network_interface {
-    subnetwork="${local.resource_prefix}monkeyzoo-main"
-    network_ip="10.2.2.5"
-  }
-}
-
-resource "google_compute_instance_from_template" "shellshock-8" {
-  name = "${local.resource_prefix}shellshock-8"
-  source_instance_template = local.default_ubuntu
-  boot_disk{
-    initialize_params {
-      image = data.google_compute_image.shellshock-8.self_link
-    }
-    auto_delete = true
-  }
-  network_interface {
-    subnetwork="${local.resource_prefix}monkeyzoo-main"
-    network_ip="10.2.2.8"
-  }
-}
-
-=======
->>>>>>> a9281864
 resource "google_compute_instance_from_template" "tunneling-9" {
   name = "${local.resource_prefix}tunneling-9"
   source_instance_template = local.default_ubuntu
