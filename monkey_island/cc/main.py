--- conflicted
+++ resolved
@@ -11,21 +11,21 @@
 
 from cc.app import init_app
 from cc.utils import local_ip_addresses
-<<<<<<< HEAD
 from cc.island_config import DEFAULT_MONGO_URL, ISLAND_PORT, DEBUG_SERVER
-=======
-from cc.island_config import DEFAULT_MONGO_URL, ISLAND_PORT
 from cc.database import is_db_server_up
->>>>>>> 05ddc592
 
 if __name__ == '__main__':
     from tornado.wsgi import WSGIContainer
     from tornado.httpserver import HTTPServer
     from tornado.ioloop import IOLoop
 
-<<<<<<< HEAD
-    app = init_app(os.environ.get('MONGO_URL', DEFAULT_MONGO_URL))
+    mongo_url = os.environ.get('MONGO_URL', DEFAULT_MONGO_URL)
 
+    while not is_db_server_up(mongo_url):
+        print('Waiting for MongoDB server')
+        time.sleep(1)
+
+    app = init_app(mongo_url)
     if DEBUG_SERVER:
         app.run(host='0.0.0.0', debug=True, ssl_context=('server.crt', 'server.key'))
     else:
@@ -35,20 +35,3 @@
         http_server.listen(ISLAND_PORT)
         print('Monkey Island C&C Server is running on https://{}:{}'.format(local_ip_addresses()[0], ISLAND_PORT))
         IOLoop.instance().start()
-=======
-    mongo_url = os.environ.get('MONGO_URL', DEFAULT_MONGO_URL)
-
-    while not is_db_server_up(mongo_url):
-        print('Waiting for MongoDB server')
-        time.sleep(1)
-
-    app = init_app(mongo_url)
-
-    http_server = HTTPServer(WSGIContainer(app),
-                             ssl_options={'certfile': os.environ.get('SERVER_CRT', 'server.crt'),
-                                          'keyfile': os.environ.get('SERVER_KEY', 'server.key')})
-    http_server.listen(ISLAND_PORT)
-    print('Monkey Island C&C Server is running on https://{}:{}'.format(local_ip_addresses()[0], ISLAND_PORT))
-    IOLoop.instance().start()
-    # app.run(host='0.0.0.0', debug=True, ssl_context=('server.crt', 'server.key'))
->>>>>>> 05ddc592
