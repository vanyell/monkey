from datetime import datetime
import bson
from bson.json_util import dumps
from flask import Flask, send_from_directory, redirect, make_response
import flask_restful
from werkzeug.exceptions import NotFound

from cc.database import mongo
from cc.resources.client_run import ClientRun
from cc.resources.monkey import Monkey
from cc.resources.local_run import LocalRun
from cc.resources.telemetry import Telemetry
from cc.resources.monkey_configuration import MonkeyConfiguration
from cc.resources.monkey_download import MonkeyDownload
from cc.resources.netmap import NetMap
from cc.resources.edge import Edge
from cc.resources.node import Node
from cc.resources.report import Report
from cc.resources.root import Root
from cc.resources.telemetry_feed import TelemetryFeed
from cc.services.config import ConfigService

__author__ = 'Barak'


def serve_static_file(static_path):
    if static_path.startswith('api/'):
        raise NotFound()
    try:
        return send_from_directory('ui/dist', static_path)
    except NotFound:
        # Because react uses various urls for same index page, this is probably the user's intention.
        return serve_home()


def serve_home():
    return serve_static_file('index.html')


def normalize_obj(obj):
    if '_id' in obj and not 'id' in obj:
        obj['id'] = obj['_id']
        del obj['_id']

    for key, value in obj.items():
        if type(value) is bson.objectid.ObjectId:
            obj[key] = str(value)
        if type(value) is datetime:
            obj[key] = str(value)
        if type(value) is dict:
            obj[key] = normalize_obj(value)
        if type(value) is list:
            for i in range(0, len(value)):
                if type(value[i]) is dict:
                    value[i] = normalize_obj(value[i])
    return obj


def output_json(obj, code, headers=None):
    obj = normalize_obj(obj)
    resp = make_response(dumps(obj), code)
    resp.headers.extend(headers or {})
    return resp


def init_app(mongo_url):
    app = Flask(__name__)

    api = flask_restful.Api(app)
    api.representations = {'application/json': output_json}

    app.config['MONGO_URI'] = mongo_url
    mongo.init_app(app)

    with app.app_context():
        ConfigService.init_config()

    app.add_url_rule('/', 'serve_home', serve_home)
    app.add_url_rule('/<path:static_path>', 'serve_static_file', serve_static_file)

    api.add_resource(Root, '/api')
    api.add_resource(Monkey, '/api/monkey', '/api/monkey/', '/api/monkey/<string:guid>')
    api.add_resource(LocalRun, '/api/local-monkey', '/api/local-monkey/')
    api.add_resource(ClientRun, '/api/client-monkey', '/api/client-monkey/')
    api.add_resource(Telemetry, '/api/telemetry', '/api/telemetry/', '/api/telemetry/<string:monkey_guid>')
    api.add_resource(MonkeyConfiguration, '/api/configuration', '/api/configuration/')
    api.add_resource(MonkeyDownload, '/api/monkey/download', '/api/monkey/download/',
                     '/api/monkey/download/<string:path>')
    api.add_resource(NetMap, '/api/netmap', '/api/netmap/')
    api.add_resource(Edge, '/api/netmap/edge', '/api/netmap/edge/')
    api.add_resource(Node, '/api/netmap/node', '/api/netmap/node/')
<<<<<<< HEAD
    api.add_resource(Report, '/api/report', '/api/report/')
=======
    api.add_resource(TelemetryFeed, '/api/telemetry-feed', '/api/telemetry-feed/')
>>>>>>> cc1415b4

    return app<|MERGE_RESOLUTION|>--- conflicted
+++ resolved
@@ -89,10 +89,7 @@
     api.add_resource(NetMap, '/api/netmap', '/api/netmap/')
     api.add_resource(Edge, '/api/netmap/edge', '/api/netmap/edge/')
     api.add_resource(Node, '/api/netmap/node', '/api/netmap/node/')
-<<<<<<< HEAD
     api.add_resource(Report, '/api/report', '/api/report/')
-=======
     api.add_resource(TelemetryFeed, '/api/telemetry-feed', '/api/telemetry-feed/')
->>>>>>> cc1415b4
 
     return app