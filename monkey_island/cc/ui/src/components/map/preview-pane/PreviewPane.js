--- conflicted
+++ resolved
@@ -15,14 +15,121 @@
     );
   }
 
-  // This should be overridden
-  getInfoByProps() {
-    return null;
-  }
-
-<<<<<<< HEAD
-  getLabelByProps() {
-=======
+  osRow(asset) {
+    return (
+      <tr>
+        <th>Operating System</th>
+        <td>{asset.os.charAt(0).toUpperCase() + asset.os.slice(1)}</td>
+      </tr>
+    );
+  }
+
+  ipsRow(asset) {
+    return (
+      <tr>
+        <th>IP Addresses</th>
+        <td>{asset.ip_addresses.map(val => <div key={val}>{val}</div>)}</td>
+      </tr>
+    );
+  }
+
+  servicesRow(asset) {
+    return (
+      <tr>
+        <th>Services</th>
+        <td>{asset.services.map(val => <div key={val}>{val}</div>)}</td>
+      </tr>
+    );
+  }
+
+  accessibleRow(asset) {
+    return (
+      <tr>
+        <th>
+          Accessible From&nbsp;
+          {this.generateToolTip('List of machine which can access this one using a network protocol')}
+        </th>
+        <td>{asset.accessible_from_nodes.map(val => <div key={val}>{val}</div>)}</td>
+      </tr>
+    );
+  }
+
+  statusRow(asset) {
+    return (
+      <tr>
+        <th>Status</th>
+        <td>{(asset.dead) ? 'Dead' : 'Alive'}</td>
+      </tr>
+    );
+  }
+
+  forceKill(event, asset) {
+    let newConfig = asset.config;
+    newConfig['alive'] = !event.target.checked;
+    this.authFetch('/api/monkey/' + asset.guid,
+      {
+        method: 'PATCH',
+        headers: {'Content-Type': 'application/json'},
+        body: JSON.stringify({config: newConfig})
+      });
+  }
+
+  forceKillRow(asset) {
+    return (
+      <tr>
+        <th>
+          Force Kill&nbsp;
+          {this.generateToolTip('If this is on, monkey will die next time it communicates')}
+        </th>
+        <td>
+          <Toggle id={asset.id} checked={!asset.config.alive} icons={false} disabled={asset.dead}
+                  onChange={(e) => this.forceKill(e, asset)}/>
+
+        </td>
+      </tr>
+    );
+  }
+
+  unescapeLog(st) {
+    return st.substr(1, st.length - 2) // remove quotation marks on beginning and end of string.
+        .replace(/\\n/g, "\n")
+        .replace(/\\r/g, "\r")
+        .replace(/\\t/g, "\t")
+        .replace(/\\b/g, "\b")
+        .replace(/\\f/g, "\f")
+        .replace(/\\"/g, '\"')
+        .replace(/\\'/g, "\'")
+        .replace(/\\&/g, "\&");
+  }
+
+  downloadLog(asset) {
+    this.authFetch('/api/log?id=' + asset.id)
+      .then(res => res.json())
+      .then(res => {
+        let timestamp = res['timestamp'];
+        timestamp = timestamp.substr(0, timestamp.indexOf('.'));
+        let filename = res['monkey_label'].split(':').join('-') + ' - ' + timestamp + '.log';
+        let logContent = this.unescapeLog(res['log']);
+        download(logContent, filename, 'text/plain');
+      });
+
+  }
+
+  downloadLogRow(asset) {
+    return (
+      <tr>
+        <th>
+          Download Log
+        </th>
+        <td>
+          <a type="button" className="btn btn-primary"
+             disabled={!asset.has_log}
+             onClick={() => this.downloadLog(asset)}>Download</a>
+        </td>
+      </tr>
+    );
+  }
+
   exploitsTimeline(asset) {
     if (asset.exploits.length === 0) {
       return (<div/>);
@@ -154,20 +261,13 @@
     }
 
     let label = '';
->>>>>>> 5ce902fe
     if (!this.props.item) {
-      return '';
+      label = '';
     } else if (this.props.item.hasOwnProperty('label')) {
-      return this.props.item['label'];
+      label = this.props.item['label'];
     } else if (this.props.item.hasOwnProperty('_label')) {
-      return this.props.item['_label'];
+      label = this.props.item['_label'];
     }
-    return '';
-  }
-
-  render() {
-    let info = this.getInfoByProps();
-    let label = this.getLabelByProps();
 
     return (
       <div className="preview-pane">
