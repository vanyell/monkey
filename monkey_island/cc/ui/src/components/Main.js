--- conflicted
+++ resolved
@@ -97,13 +97,8 @@
                 <li>
                   <NavLink to="/" exact={true}>
                     <span className="number">1.</span>
-<<<<<<< HEAD
                     Run Monkey Island Server
-                    { this.state.completedSteps.run_server ?
-=======
-                    Run C&C Server
                     {this.state.completedSteps.run_server ?
->>>>>>> e8b99490
                       <Icon name="check" className="pull-right checkmark text-success"/>
                       : ''}
                   </NavLink>
