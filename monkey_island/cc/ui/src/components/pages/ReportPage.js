--- conflicted
+++ resolved
@@ -7,7 +7,7 @@
 import StolenPasswords from 'components/report-components/StolenPasswords';
 import CollapsibleWellComponent from 'components/report-components/CollapsibleWell';
 import {Line} from 'rc-progress';
-import AuthComponent from 'components/AuthComponent';
+import AuthComponent from '../AuthComponent';
 import PassTheHashMapPageComponent from "./PassTheHashMapPage";
 import SharedCreds from "components/report-components/SharedCreds";
 import StrongUsers from "components/report-components/StrongUsers";
@@ -424,14 +424,12 @@
         <div style={{marginBottom: '20px'}}>
           <ScannedServers data={this.state.report.glance.scanned}/>
         </div>
-<<<<<<< HEAD
+        <div>
+          <StolenPasswords data={this.state.report.glance.stolen_creds, this.state.report.glance.ssh_keys}/>
+        </div>
         {this.generateReportPthMap()}
         <div style={{marginBottom: '20px'}}>
           <StolenPasswords data={this.state.report.glance.stolen_creds}/>
-=======
-        <div>
-          <StolenPasswords data={this.state.report.glance.stolen_creds, this.state.report.glance.ssh_keys}/>
->>>>>>> 3e1edeac
         </div>
         <div style={{marginBottom: '20px'}}>
           { /* TODO: use dynamic data */}
