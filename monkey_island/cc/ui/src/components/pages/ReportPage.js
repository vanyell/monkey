--- conflicted
+++ resolved
@@ -29,13 +29,9 @@
       AZURE: 6,
       STOLEN_SSH_KEYS: 7,
       STRUTS2: 8,
-<<<<<<< HEAD
-      MSSQL_TO_BE: 9,
-      PTH_CRIT_SERVICES_ACCESS: 10
-=======
       WEBLOGIC: 9,
-      HADOOP: 10
->>>>>>> 5ce902fe
+      HADOOP: 10,
+      PTH_CRIT_SERVICES_ACCESS: 11
     };
 
   Warning =
@@ -62,7 +58,6 @@
   componentDidMount() {
     this.updateMonkeysRunning().then(res => this.getReportFromServer(res));
     this.updateMapFromServer();
-    /*this.interval = setInterval(this.updateMapFromServer, 1000);*/
   }
 
   componentWillUnmount() {
@@ -119,17 +114,6 @@
         this.props.onStatusChange();
       });
   };
-
-  getPTHReportFromServer(res) {
-    this.authFetch('/api/pthreport')
-      .then(res => res.json())
-      .then(res => {
-        this.setState({
-          pthreport: res.report_info,
-          pthmap: res.pthmap
-        });
-      });
-  }
 
   getReportFromServer(res) {
     if (res['completed_steps']['run_monkey']) {
@@ -355,18 +339,15 @@
                     <li>Struts2 servers are vulnerable to remote code execution. (<a
                       href="https://cwiki.apache.org/confluence/display/WW/S2-045">
                       CVE-2017-5638</a>)</li> : null }
-<<<<<<< HEAD
-                  {this.state.report.overview.issues[this.Issue.PTH_CRIT_SERVICES_ACCESS] ?
-                    <li>Credentials of strong users was found on machines and can give access to critical servers
-                    (DC, MSSQL, etc..)</li>: null }
-=======
                   {this.state.report.overview.issues[this.Issue.WEBLOGIC] ?
                     <li>Oracle WebLogic servers are vulnerable to remote code execution. (<a
                       href="https://nvd.nist.gov/vuln/detail/CVE-2017-10271">
                       CVE-2017-10271</a>)</li> : null }
                   {this.state.report.overview.issues[this.Issue.HADOOP] ?
                     <li>Hadoop/Yarn servers are vulnerable to remote code execution.</li> : null }
->>>>>>> 5ce902fe
+                  {this.state.report.overview.issues[this.Issue.PTH_CRIT_SERVICES_ACCESS] ?
+                    <li>Credentials of strong users was found on machines and can give access to critical servers
+                    (DC, MSSQL, etc..)</li>: null }
                 </ul>
               </div>
               :
@@ -441,7 +422,6 @@
       (100 * this.state.report.glance.exploited.length) / this.state.report.glance.scanned.length;
     return (
       <div id="glance">
-
         <h3>
           The Network from the Monkey's Eyes
         </h3>
@@ -486,6 +466,9 @@
           <StolenPasswords data={this.state.report.glance.stolen_creds.concat(this.state.report.glance.ssh_keys)}/>
         </div>
         <div>
+          <StolenPasswords data={this.state.report.glance.stolen_creds.concat(this.state.report.glance.ssh_keys)}/>
+        </div>
+        <div>
           <StrongUsers data = {this.state.pthreport.strong_users_on_crit_services} />
         </div>
       </div>
@@ -499,11 +482,7 @@
           Credential Map
         </h3>
         <div>
-<<<<<<< HEAD
           <PassTheHashMapPageComponent graph={this.state.pthmap} />
-=======
-          <StolenPasswords data={this.state.report.glance.stolen_creds.concat(this.state.report.glance.ssh_keys)}/>
->>>>>>> 5ce902fe
         </div>
         <br />
       </div>
