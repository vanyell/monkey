--- conflicted
+++ resolved
@@ -37,8 +37,6 @@
       type: 'curvedCW'
     }
   },
-<<<<<<< HEAD
-=======
   physics: {
     barnesHut: {
       gravitationalConstant: -120000,
@@ -46,7 +44,6 @@
     },
     minVelocity: 0.75
   },
->>>>>>> 875b7cb3
   groups: getGroupsOptions()
 };
 
