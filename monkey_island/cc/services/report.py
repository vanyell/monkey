import itertools
import functools

import ipaddress
import logging
from enum import Enum

from six import text_type

from cc.database import mongo
from cc.services.config import ConfigService
from cc.services.edge import EdgeService
from cc.services.node import NodeService
from cc.utils import local_ip_addresses, get_subnets
<<<<<<< HEAD
from pth_report import PTHReportService
=======
from common.network.network_range import NetworkRange
>>>>>>> 5ce902fe

__author__ = "itay.mizeretz"


logger = logging.getLogger(__name__)


class ReportService:
    def __init__(self):
        pass

    EXPLOIT_DISPLAY_DICT = \
        {
            'SmbExploiter': 'SMB Exploiter',
            'WmiExploiter': 'WMI Exploiter',
            'SSHExploiter': 'SSH Exploiter',
            'RdpExploiter': 'RDP Exploiter',
            'SambaCryExploiter': 'SambaCry Exploiter',
            'ElasticGroovyExploiter': 'Elastic Groovy Exploiter',
            'Ms08_067_Exploiter': 'Conficker Exploiter',
            'ShellShockExploiter': 'ShellShock Exploiter',
            'Struts2Exploiter': 'Struts2 Exploiter',
            'WebLogicExploiter': 'Oracle WebLogic Exploiter',
            'HadoopExploiter': 'Hadoop/Yarn Exploiter'
        }

    class ISSUES_DICT(Enum):
        WEAK_PASSWORD = 0
        STOLEN_CREDS = 1
        ELASTIC = 2
        SAMBACRY = 3
        SHELLSHOCK = 4
        CONFICKER = 5
        AZURE = 6
        STOLEN_SSH_KEYS = 7
        STRUTS2 = 8
<<<<<<< HEAD
        MSSQL_TO_BE = 9
        PTH_CRIT_SERVICES_ACCESS = 10
=======
        WEBLOGIC = 9,
        HADOOP = 10
>>>>>>> 5ce902fe

    class WARNINGS_DICT(Enum):
        CROSS_SEGMENT = 0
        TUNNEL = 1
        SHARED_LOCAL_ADMIN = 2
        SHARED_PASSWORDS = 3

    @staticmethod
    def get_first_monkey_time():
        return mongo.db.telemetry.find({}, {'timestamp': 1}).sort([('$natural', 1)]).limit(1)[0]['timestamp']

    @staticmethod
    def get_last_monkey_dead_time():
        return mongo.db.telemetry.find({}, {'timestamp': 1}).sort([('$natural', -1)]).limit(1)[0]['timestamp']

    @staticmethod
    def get_monkey_duration():
        delta = ReportService.get_last_monkey_dead_time() - ReportService.get_first_monkey_time()
        st = ""
        hours, rem = divmod(delta.seconds, 60 * 60)
        minutes, seconds = divmod(rem, 60)

        if delta.days > 0:
            st += "%d days, " % delta.days
        if hours > 0:
            st += "%d hours, " % hours
        st += "%d minutes and %d seconds" % (minutes, seconds)

        return st

    @staticmethod
    def get_tunnels():
        return [
            {
                'type': 'tunnel',
                'machine': NodeService.get_node_hostname(NodeService.get_node_or_monkey_by_id(tunnel['_id'])),
                'dest': NodeService.get_node_hostname(NodeService.get_node_or_monkey_by_id(tunnel['tunnel']))
            }
            for tunnel in mongo.db.monkey.find({'tunnel': {'$exists': True}}, {'tunnel': 1})]

    @staticmethod
    def get_azure_issues():
        creds = ReportService.get_azure_creds()
        machines = set([instance['origin'] for instance in creds])

        logger.info('Azure issues generated for reporting')

        return [
            {
                'type': 'azure_password',
                'machine': machine,
                'users': set([instance['username'] for instance in creds if instance['origin'] == machine])
            }
            for machine in machines]

    @staticmethod
    def get_scanned():

        formatted_nodes = []

        nodes = \
            [NodeService.get_displayed_node_by_id(node['_id'], True) for node in mongo.db.node.find({}, {'_id': 1})] \
            + [NodeService.get_displayed_node_by_id(monkey['_id'], True) for monkey in
               mongo.db.monkey.find({}, {'_id': 1})]

        for node in nodes:
            pth_services = PTHReportService.get_machine_details(NodeService.get_monkey_by_id(node['id'])
                                                                .get('guid', None)).get('services', None)
            formatted_nodes.append(
                {
                    'label': node['label'],
                    'ip_addresses': node['ip_addresses'],
                    'accessible_from_nodes':
                        (x['hostname'] for x in
                         (NodeService.get_displayed_node_by_id(edge['from'], True)
                          for edge in EdgeService.get_displayed_edges_by_to(node['id'], True))),
                    'services': node['services'] + pth_services if pth_services else []
                })

        logger.info('Scanned nodes generated for reporting')

        return formatted_nodes

    @staticmethod
    def get_exploited():
        exploited = \
            [NodeService.get_displayed_node_by_id(monkey['_id'], True) for monkey in
             mongo.db.monkey.find({}, {'_id': 1})
             if not NodeService.get_monkey_manual_run(NodeService.get_monkey_by_id(monkey['_id']))] \
            + [NodeService.get_displayed_node_by_id(node['_id'], True)
               for node in mongo.db.node.find({'exploited': True}, {'_id': 1})]

        exploited = [
            {
                'label': monkey['label'],
                'ip_addresses': monkey['ip_addresses'],
                'exploits': list(set(
                    [ReportService.EXPLOIT_DISPLAY_DICT[exploit['exploiter']] for exploit in monkey['exploits'] if
                     exploit['result']]))
            }
            for monkey in exploited]

        logger.info('Exploited nodes generated for reporting')

        return exploited

    @staticmethod
    def get_stolen_creds():
        PASS_TYPE_DICT = {'password': 'Clear Password', 'lm_hash': 'LM hash', 'ntlm_hash': 'NTLM hash'}
        creds = []
        for telem in mongo.db.telemetry.find(
                {'telem_type': 'system_info_collection', 'data.credentials': {'$exists': True}},
                {'data.credentials': 1, 'monkey_guid': 1}
        ):
            monkey_creds = telem['data']['credentials']
            if len(monkey_creds) == 0:
                continue
            origin = NodeService.get_monkey_by_guid(telem['monkey_guid'])['hostname']
            for user in monkey_creds:
                for pass_type in monkey_creds[user]:
                    cred_row = \
                        {
                            'username': user.replace(',', '.'),
                            'type': PASS_TYPE_DICT[pass_type],
                            'origin': origin
                        }
                    if cred_row not in creds:
                        creds.append(cred_row)
        logger.info('Stolen creds generated for reporting')
        return creds

    @staticmethod
    def get_ssh_keys():
        """
        Return private ssh keys found as credentials
        :return: List of credentials
        """
        creds = []
        for telem in mongo.db.telemetry.find(
                {'telem_type': 'system_info_collection', 'data.ssh_info': {'$exists': True}},
                {'data.ssh_info': 1, 'monkey_guid': 1}
        ):
            origin = NodeService.get_monkey_by_guid(telem['monkey_guid'])['hostname']
            if telem['data']['ssh_info']:
                # Pick out all ssh keys not yet included in creds
                ssh_keys = [{'username': key_pair['name'], 'type': 'Clear SSH private key',
                             'origin': origin} for key_pair in telem['data']['ssh_info']
                            if key_pair['private_key'] and {'username': key_pair['name'], 'type': 'Clear SSH private key',
                            'origin': origin} not in creds]
                creds.extend(ssh_keys)
        return creds

    @staticmethod
    def get_azure_creds():
        """
        Recover all credentials marked as being from an Azure machine
        :return: List of credentials.
        """
        creds = []
        for telem in mongo.db.telemetry.find(
                {'telem_type': 'system_info_collection', 'data.Azure': {'$exists': True}},
                {'data.Azure': 1, 'monkey_guid': 1}
        ):
            azure_users = telem['data']['Azure']['usernames']
            if len(azure_users) == 0:
                continue
            origin = NodeService.get_monkey_by_guid(telem['monkey_guid'])['hostname']
            azure_leaked_users = [{'username': user.replace(',', '.'), 'type': 'Clear Password',
                                   'origin': origin} for user in azure_users]
            creds.extend(azure_leaked_users)

        logger.info('Azure machines creds generated for reporting')
        return creds

    @staticmethod
    def process_general_exploit(exploit):
        ip_addr = exploit['data']['machine']['ip_addr']
        return {'machine': NodeService.get_node_hostname(NodeService.get_node_or_monkey_by_ip(ip_addr)),
                'ip_address': ip_addr}

    @staticmethod
    def process_general_creds_exploit(exploit):
        processed_exploit = ReportService.process_general_exploit(exploit)

        for attempt in exploit['data']['attempts']:
            if attempt['result']:
                processed_exploit['username'] = attempt['user']
                if attempt['password']:
                    processed_exploit['type'] = 'password'
                    processed_exploit['password'] = attempt['password']
                elif attempt['ssh_key']:
                    processed_exploit['type'] = 'ssh_key'
                    processed_exploit['ssh_key'] = attempt['ssh_key']
                else:
                    processed_exploit['type'] = 'hash'
                return processed_exploit

    @staticmethod
    def process_smb_exploit(exploit):
        processed_exploit = ReportService.process_general_creds_exploit(exploit)
        if processed_exploit['type'] == 'password':
            processed_exploit['type'] = 'smb_password'
        else:
            processed_exploit['type'] = 'smb_pth'
        return processed_exploit

    @staticmethod
    def process_wmi_exploit(exploit):
        processed_exploit = ReportService.process_general_creds_exploit(exploit)
        if processed_exploit['type'] == 'password':
            processed_exploit['type'] = 'wmi_password'
        else:
            processed_exploit['type'] = 'wmi_pth'
        return processed_exploit

    @staticmethod
    def process_ssh_exploit(exploit):
        processed_exploit = ReportService.process_general_creds_exploit(exploit)
        # Check if it's ssh key or ssh login credentials exploit
        if processed_exploit['type'] == 'ssh_key':
            return processed_exploit
        else:
            processed_exploit['type'] = 'ssh'
            return processed_exploit

    @staticmethod
    def process_rdp_exploit(exploit):
        processed_exploit = ReportService.process_general_creds_exploit(exploit)
        processed_exploit['type'] = 'rdp'
        return processed_exploit

    @staticmethod
    def process_sambacry_exploit(exploit):
        processed_exploit = ReportService.process_general_creds_exploit(exploit)
        processed_exploit['type'] = 'sambacry'
        return processed_exploit

    @staticmethod
    def process_elastic_exploit(exploit):
        processed_exploit = ReportService.process_general_exploit(exploit)
        processed_exploit['type'] = 'elastic'
        return processed_exploit

    @staticmethod
    def process_conficker_exploit(exploit):
        processed_exploit = ReportService.process_general_exploit(exploit)
        processed_exploit['type'] = 'conficker'
        return processed_exploit

    @staticmethod
    def process_shellshock_exploit(exploit):
        processed_exploit = ReportService.process_general_exploit(exploit)
        processed_exploit['type'] = 'shellshock'
        urls = exploit['data']['info']['vulnerable_urls']
        processed_exploit['port'] = urls[0].split(':')[2].split('/')[0]
        processed_exploit['paths'] = ['/' + url.split(':')[2].split('/')[1] for url in urls]
        return processed_exploit

    @staticmethod
    def process_struts2_exploit(exploit):
        processed_exploit = ReportService.process_general_exploit(exploit)
        processed_exploit['type'] = 'struts2'
        return processed_exploit

    @staticmethod
    def process_weblogic_exploit(exploit):
        processed_exploit = ReportService.process_general_exploit(exploit)
        processed_exploit['type'] = 'weblogic'
        return processed_exploit

    @staticmethod
    def process_hadoop_exploit(exploit):
        processed_exploit = ReportService.process_general_exploit(exploit)
        processed_exploit['type'] = 'hadoop'
        return processed_exploit

    @staticmethod
    def process_exploit(exploit):
        exploiter_type = exploit['data']['exploiter']
        EXPLOIT_PROCESS_FUNCTION_DICT = {
            'SmbExploiter': ReportService.process_smb_exploit,
            'WmiExploiter': ReportService.process_wmi_exploit,
            'SSHExploiter': ReportService.process_ssh_exploit,
            'RdpExploiter': ReportService.process_rdp_exploit,
            'SambaCryExploiter': ReportService.process_sambacry_exploit,
            'ElasticGroovyExploiter': ReportService.process_elastic_exploit,
            'Ms08_067_Exploiter': ReportService.process_conficker_exploit,
            'ShellShockExploiter': ReportService.process_shellshock_exploit,
            'Struts2Exploiter': ReportService.process_struts2_exploit,
            'WebLogicExploiter': ReportService.process_weblogic_exploit,
            'HadoopExploiter': ReportService.process_hadoop_exploit
        }

        return EXPLOIT_PROCESS_FUNCTION_DICT[exploiter_type](exploit)

    @staticmethod
    def get_exploits():
        exploits = []
        for exploit in mongo.db.telemetry.find({'telem_type': 'exploit', 'data.result': True}):
            new_exploit = ReportService.process_exploit(exploit)
            if new_exploit not in exploits:
                exploits.append(new_exploit)
        return exploits

    @staticmethod
    def get_monkey_subnets(monkey_guid):
        network_info = mongo.db.telemetry.find_one(
            {'telem_type': 'system_info_collection', 'monkey_guid': monkey_guid},
            {'data.network_info.networks': 1}
        )
        if network_info is None:
            return []

        return \
            [
                ipaddress.ip_interface(text_type(network['addr'] + '/' + network['netmask'])).network
                for network in network_info['data']['network_info']['networks']
            ]

    @staticmethod
    def get_island_cross_segment_issues():
        issues = []
        island_ips = local_ip_addresses()
        for monkey in mongo.db.monkey.find({'tunnel': {'$exists': False}}, {'tunnel': 1, 'guid': 1, 'hostname': 1}):
            found_good_ip = False
            monkey_subnets = ReportService.get_monkey_subnets(monkey['guid'])
            for subnet in monkey_subnets:
                for ip in island_ips:
                    if ipaddress.ip_address(text_type(ip)) in subnet:
                        found_good_ip = True
                        break
                if found_good_ip:
                    break
            if not found_good_ip:
                issues.append(
                    {'type': 'island_cross_segment', 'machine': monkey['hostname'],
                     'networks': [str(subnet) for subnet in monkey_subnets],
                     'server_networks': [str(subnet) for subnet in get_subnets()]}
                )

        return issues

    @staticmethod
    def get_ip_in_src_and_not_in_dst(ip_addresses, source_subnet, target_subnet):
        """
        Finds an IP address in ip_addresses which is in source_subnet but not in target_subnet.
        :param ip_addresses:    List of IP addresses to test.
        :param source_subnet:   Subnet to want an IP to not be in.
        :param target_subnet:   Subnet we want an IP to be in.
        :return:
        """
        for ip_address in ip_addresses:
            if target_subnet.is_in_range(ip_address):
                return None
        for ip_address in ip_addresses:
            if source_subnet.is_in_range(ip_address):
                return ip_address
        return None

    @staticmethod
    def get_cross_segment_issues_of_single_machine(source_subnet_range, target_subnet_range):
        """
        Gets list of cross segment issues of a single machine. Meaning a machine has an interface for each of the
        subnets.
        :param source_subnet_range:   The subnet range which shouldn't be able to access target_subnet.
        :param target_subnet_range:   The subnet range which shouldn't be accessible from source_subnet.
        :return:
        """
        cross_segment_issues = []

        for monkey in mongo.db.monkey.find({}, {'ip_addresses': 1, 'hostname': 1}):
            ip_in_src = None
            ip_in_dst = None
            for ip_addr in monkey['ip_addresses']:
                if source_subnet_range.is_in_range(unicode(ip_addr)):
                    ip_in_src = ip_addr
                    break

            # No point searching the dst subnet if there are no IPs in src subnet.
            if not ip_in_src:
                continue

            for ip_addr in monkey['ip_addresses']:
                if target_subnet_range.is_in_range(unicode(ip_addr)):
                    ip_in_dst = ip_addr
                    break

            if ip_in_dst:
                cross_segment_issues.append(
                    {
                        'source': ip_in_src,
                        'hostname': monkey['hostname'],
                        'target': ip_in_dst,
                        'services': None,
                        'is_self': True
                    })

        return cross_segment_issues

    @staticmethod
    def get_cross_segment_issues_per_subnet_pair(scans, source_subnet, target_subnet):
        """
        Gets list of cross segment issues from source_subnet to target_subnet.
        :param scans:           List of all scan telemetry entries. Must have monkey_guid, ip_addr and services.
                                This should be a PyMongo cursor object.
        :param source_subnet:   The subnet which shouldn't be able to access target_subnet.
        :param target_subnet:   The subnet which shouldn't be accessible from source_subnet.
        :return:
        """
        if source_subnet == target_subnet:
            return []
        source_subnet_range = NetworkRange.get_range_obj(source_subnet)
        target_subnet_range = NetworkRange.get_range_obj(target_subnet)

        cross_segment_issues = []

        scans.rewind()  # If we iterated over scans already we need to rewind.
        for scan in scans:
            target_ip = scan['data']['machine']['ip_addr']
            if target_subnet_range.is_in_range(unicode(target_ip)):
                monkey = NodeService.get_monkey_by_guid(scan['monkey_guid'])
                cross_segment_ip = ReportService.get_ip_in_src_and_not_in_dst(monkey['ip_addresses'],
                                                                              source_subnet_range,
                                                                              target_subnet_range)

                if cross_segment_ip is not None:
                    cross_segment_issues.append(
                        {
                            'source': cross_segment_ip,
                            'hostname': monkey['hostname'],
                            'target': target_ip,
                            'services': scan['data']['machine']['services'],
                            'is_self': False
                        })

        return cross_segment_issues + ReportService.get_cross_segment_issues_of_single_machine(
            source_subnet_range, target_subnet_range)

    @staticmethod
    def get_cross_segment_issues_per_subnet_group(scans, subnet_group):
        """
        Gets list of cross segment issues within given subnet_group.
        :param scans:           List of all scan telemetry entries. Must have monkey_guid, ip_addr and services.
                                This should be a PyMongo cursor object.
        :param subnet_group:    List of subnets which shouldn't be accessible from each other.
        :return:                Cross segment issues regarding the subnets in the group.
        """
        cross_segment_issues = []

        for subnet_pair in itertools.product(subnet_group, subnet_group):
            source_subnet = subnet_pair[0]
            target_subnet = subnet_pair[1]
            pair_issues = ReportService.get_cross_segment_issues_per_subnet_pair(scans, source_subnet, target_subnet)
            if len(pair_issues) != 0:
                cross_segment_issues.append(
                    {
                        'source_subnet': source_subnet,
                        'target_subnet': target_subnet,
                        'issues': pair_issues
                    })

        return cross_segment_issues

    @staticmethod
    def get_cross_segment_issues():
        scans = mongo.db.telemetry.find({'telem_type': 'scan'},
                                        {'monkey_guid': 1, 'data.machine.ip_addr': 1, 'data.machine.services': 1})

        cross_segment_issues = []

        # For now the feature is limited to 1 group.
        subnet_groups = [ConfigService.get_config_value(['basic_network', 'network_analysis', 'inaccessible_subnets'])]

        for subnet_group in subnet_groups:
            cross_segment_issues += ReportService.get_cross_segment_issues_per_subnet_group(scans, subnet_group)

        return cross_segment_issues

    @staticmethod
    def get_issues():
<<<<<<< HEAD
        issues = ReportService.get_exploits() + ReportService.get_tunnels() +\
                 ReportService.get_cross_segment_issues() + ReportService.get_azure_issues() + \
                 PTHReportService.get_report().get('report_info').get('pth_issues', [])
=======
        ISSUE_GENERATORS = [
            ReportService.get_exploits,
            ReportService.get_tunnels,
            ReportService.get_island_cross_segment_issues,
            ReportService.get_azure_issues
        ]

        issues = functools.reduce(lambda acc, issue_gen: acc + issue_gen(), ISSUE_GENERATORS, [])

>>>>>>> 5ce902fe
        issues_dict = {}
        for issue in issues:
            machine = issue.get('machine', '').upper()
            if machine not in issues_dict:
                issues_dict[machine] = []
            issues_dict[machine].append(issue)
        logger.info('Issues generated for reporting')
        return issues_dict

    @staticmethod
    def get_manual_monkeys():
        return [monkey['hostname'] for monkey in mongo.db.monkey.find({}, {'hostname': 1, 'parent': 1, 'guid': 1}) if
                NodeService.get_monkey_manual_run(monkey)]

    @staticmethod
    def get_config_users():
        return ConfigService.get_config_value(['basic', 'credentials', 'exploit_user_list'], True, True)

    @staticmethod
    def get_config_passwords():
        return ConfigService.get_config_value(['basic', 'credentials', 'exploit_password_list'], True, True)

    @staticmethod
    def get_config_exploits():
        exploits_config_value = ['exploits', 'general', 'exploiter_classes']
        default_exploits = ConfigService.get_default_config(False)
        for namespace in exploits_config_value:
            default_exploits = default_exploits[namespace]
        exploits = ConfigService.get_config_value(exploits_config_value, True, True)

        if exploits == default_exploits:
            return ['default']

        return [ReportService.EXPLOIT_DISPLAY_DICT[exploit] for exploit in
                exploits]

    @staticmethod
    def get_config_ips():
        return ConfigService.get_config_value(['basic_network', 'general', 'subnet_scan_list'], True, True)

    @staticmethod
    def get_config_scan():
        return ConfigService.get_config_value(['basic_network', 'general', 'local_network_scan'], True, True)

    @staticmethod
    def get_issues_overview(issues, config_users, config_passwords):
        issues_byte_array = [False] * len(ReportService.ISSUES_DICT)

        for machine in issues:
            for issue in issues[machine]:
                if issue['type'] == 'elastic':
                    issues_byte_array[ReportService.ISSUES_DICT.ELASTIC.value] = True
                elif issue['type'] == 'sambacry':
                    issues_byte_array[ReportService.ISSUES_DICT.SAMBACRY.value] = True
                elif issue['type'] == 'shellshock':
                    issues_byte_array[ReportService.ISSUES_DICT.SHELLSHOCK.value] = True
                elif issue['type'] == 'conficker':
                    issues_byte_array[ReportService.ISSUES_DICT.CONFICKER.value] = True
                elif issue['type'] == 'azure_password':
                    issues_byte_array[ReportService.ISSUES_DICT.AZURE.value] = True
                elif issue['type'] == 'ssh_key':
                    issues_byte_array[ReportService.ISSUES_DICT.STOLEN_SSH_KEYS.value] = True
                elif issue['type'] == 'struts2':
                    issues_byte_array[ReportService.ISSUES_DICT.STRUTS2.value] = True
<<<<<<< HEAD
                elif issue['type'] == 'strong_users_on_crit':
                    issues_byte_array[ReportService.ISSUES_DICT.PTH_CRIT_SERVICES_ACCESS.value] = True
                elif issue['type'].endswith('_password') and issue.get('password', None) in config_passwords and \
=======
                elif issue['type'] == 'weblogic':
                    issues_byte_array[ReportService.ISSUES_DICT.WEBLOGIC.value] = True
                elif issue['type'] == 'hadoop':
                    issues_byte_array[ReportService.ISSUES_DICT.HADOOP.value] = True
                elif issue['type'].endswith('_password') and issue['password'] in config_passwords and \
>>>>>>> 5ce902fe
                        issue['username'] in config_users or issue['type'] == 'ssh':
                    issues_byte_array[ReportService.ISSUES_DICT.WEAK_PASSWORD.value] = True
                elif issue['type'].endswith('_pth') or issue['type'].endswith('_password'):
                    issues_byte_array[ReportService.ISSUES_DICT.STOLEN_CREDS.value] = True

        return issues_byte_array

    @staticmethod
<<<<<<< HEAD
    def get_warnings_overview(issues):
        warnings_byte_array = [False] * len(ReportService.WARNINGS_DICT)
=======
    def get_warnings_overview(issues, cross_segment_issues):
        warnings_byte_array = [False] * 2
>>>>>>> 5ce902fe

        for machine in issues:
            for issue in issues[machine]:
                if issue['type'] == 'island_cross_segment':
                    warnings_byte_array[ReportService.WARNINGS_DICT.CROSS_SEGMENT.value] = True
                elif issue['type'] == 'tunnel':
                    warnings_byte_array[ReportService.WARNINGS_DICT.TUNNEL.value] = True
                elif issue['type'] == 'shared_admins':
                    warnings_byte_array[ReportService.WARNINGS_DICT.SHARED_LOCAL_ADMIN.value] = True
                elif issue['type'] == 'shared_passwords':
                    warnings_byte_array[ReportService.WARNINGS_DICT.SHARED_PASSWORDS.value] = True

        if len(cross_segment_issues) != 0:
            warnings_byte_array[ReportService.WARNINGS_DICT.CROSS_SEGMENT.value] = True

        return warnings_byte_array

    @staticmethod
    def is_report_generated():
        generated_report = mongo.db.report.find_one({'name': 'generated_report'})
        if generated_report is None:
            return False
        return generated_report['value']

    @staticmethod
    def set_report_generated():
        mongo.db.report.update(
            {'name': 'generated_report'},
            {'$set': {'value': True}},
            upsert=True)
        logger.info("Report marked as generated.")

    @staticmethod
    def get_report():
        issues = ReportService.get_issues()
        config_users = ReportService.get_config_users()
        config_passwords = ReportService.get_config_passwords()
<<<<<<< HEAD
        pth_report = PTHReportService.get_report()

=======
        cross_segment_issues = ReportService.get_cross_segment_issues()
>>>>>>> 5ce902fe

        report = \
            {
                'overview':
                    {
                        'manual_monkeys': ReportService.get_manual_monkeys(),
                        'config_users': config_users,
                        'config_passwords': config_passwords,
                        'config_exploits': ReportService.get_config_exploits(),
                        'config_ips': ReportService.get_config_ips(),
                        'config_scan': ReportService.get_config_scan(),
                        'monkey_start_time': ReportService.get_first_monkey_time().strftime("%d/%m/%Y %H:%M:%S"),
                        'monkey_duration': ReportService.get_monkey_duration(),
                        'issues': ReportService.get_issues_overview(issues, config_users, config_passwords),
                        'warnings': ReportService.get_warnings_overview(issues, cross_segment_issues),
                        'cross_segment_issues': cross_segment_issues
                    },
                'glance':
                    {
                        'scanned': ReportService.get_scanned(),
                        'exploited': ReportService.get_exploited(),
                        'stolen_creds': ReportService.get_stolen_creds(),
                        'azure_passwords': ReportService.get_azure_creds(),
                        'ssh_keys': ReportService.get_ssh_keys()
                    },
                'recommendations':
                    {
                        'issues': issues
                    },
                'pth':
                    {
                        'map': pth_report.get('pthmap'),
                        'info': pth_report.get('report_info')
                    }
            }

        finished_run = NodeService.is_monkey_finished_running()
        if finished_run:
            ReportService.set_report_generated()

        return report

    @staticmethod
    def did_exploit_type_succeed(exploit_type):
        return mongo.db.edge.count(
            {'exploits': {'$elemMatch': {'exploiter': exploit_type, 'result': True}}},
            limit=1) > 0<|MERGE_RESOLUTION|>--- conflicted
+++ resolved
@@ -12,11 +12,8 @@
 from cc.services.edge import EdgeService
 from cc.services.node import NodeService
 from cc.utils import local_ip_addresses, get_subnets
-<<<<<<< HEAD
 from pth_report import PTHReportService
-=======
 from common.network.network_range import NetworkRange
->>>>>>> 5ce902fe
 
 __author__ = "itay.mizeretz"
 
@@ -53,13 +50,9 @@
         AZURE = 6
         STOLEN_SSH_KEYS = 7
         STRUTS2 = 8
-<<<<<<< HEAD
-        MSSQL_TO_BE = 9
-        PTH_CRIT_SERVICES_ACCESS = 10
-=======
         WEBLOGIC = 9,
-        HADOOP = 10
->>>>>>> 5ce902fe
+        HADOOP = 10,
+        PTH_CRIT_SERVICES_ACCESS = 11
 
     class WARNINGS_DICT(Enum):
         CROSS_SEGMENT = 0
@@ -540,21 +533,15 @@
 
     @staticmethod
     def get_issues():
-<<<<<<< HEAD
-        issues = ReportService.get_exploits() + ReportService.get_tunnels() +\
-                 ReportService.get_cross_segment_issues() + ReportService.get_azure_issues() + \
-                 PTHReportService.get_report().get('report_info').get('pth_issues', [])
-=======
         ISSUE_GENERATORS = [
             ReportService.get_exploits,
             ReportService.get_tunnels,
             ReportService.get_island_cross_segment_issues,
             ReportService.get_azure_issues
         ]
-
+        #TODO: PTHReportService.get_report().get('report_info').get('pth_issues', [])
         issues = functools.reduce(lambda acc, issue_gen: acc + issue_gen(), ISSUE_GENERATORS, [])
 
->>>>>>> 5ce902fe
         issues_dict = {}
         for issue in issues:
             machine = issue.get('machine', '').upper()
@@ -619,32 +606,23 @@
                     issues_byte_array[ReportService.ISSUES_DICT.STOLEN_SSH_KEYS.value] = True
                 elif issue['type'] == 'struts2':
                     issues_byte_array[ReportService.ISSUES_DICT.STRUTS2.value] = True
-<<<<<<< HEAD
-                elif issue['type'] == 'strong_users_on_crit':
-                    issues_byte_array[ReportService.ISSUES_DICT.PTH_CRIT_SERVICES_ACCESS.value] = True
-                elif issue['type'].endswith('_password') and issue.get('password', None) in config_passwords and \
-=======
                 elif issue['type'] == 'weblogic':
                     issues_byte_array[ReportService.ISSUES_DICT.WEBLOGIC.value] = True
                 elif issue['type'] == 'hadoop':
                     issues_byte_array[ReportService.ISSUES_DICT.HADOOP.value] = True
                 elif issue['type'].endswith('_password') and issue['password'] in config_passwords and \
->>>>>>> 5ce902fe
                         issue['username'] in config_users or issue['type'] == 'ssh':
                     issues_byte_array[ReportService.ISSUES_DICT.WEAK_PASSWORD.value] = True
+                elif issue['type'] == 'strong_users_on_crit':
+                    issues_byte_array[ReportService.ISSUES_DICT.PTH_CRIT_SERVICES_ACCESS.value] = True
                 elif issue['type'].endswith('_pth') or issue['type'].endswith('_password'):
                     issues_byte_array[ReportService.ISSUES_DICT.STOLEN_CREDS.value] = True
 
         return issues_byte_array
 
     @staticmethod
-<<<<<<< HEAD
-    def get_warnings_overview(issues):
+    def get_warnings_overview(issues, cross_segment_issues):
         warnings_byte_array = [False] * len(ReportService.WARNINGS_DICT)
-=======
-    def get_warnings_overview(issues, cross_segment_issues):
-        warnings_byte_array = [False] * 2
->>>>>>> 5ce902fe
 
         for machine in issues:
             for issue in issues[machine]:
@@ -682,12 +660,9 @@
         issues = ReportService.get_issues()
         config_users = ReportService.get_config_users()
         config_passwords = ReportService.get_config_passwords()
-<<<<<<< HEAD
+        cross_segment_issues = ReportService.get_cross_segment_issues()
         pth_report = PTHReportService.get_report()
 
-=======
-        cross_segment_issues = ReportService.get_cross_segment_issues()
->>>>>>> 5ce902fe
 
         report = \
             {
