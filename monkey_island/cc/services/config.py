--- conflicted
+++ resolved
@@ -419,11 +419,7 @@
                         "monkey_log_path_windows": {
                             "title": "Monkey log file path on Windows",
                             "type": "string",
-<<<<<<< HEAD
-                            "default": "C:\\Users\\user\\AppData\\Local\\Temp\\~df1563.tmp",
-=======
                             "default": "%temp%\\~df1563.tmp",
->>>>>>> 9242fe32
                             "description": "The fullpath of the monkey log file on Windows"
                         }
                     }
