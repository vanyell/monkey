--- conflicted
+++ resolved
@@ -1009,17 +1009,12 @@
         """
         keys = [config_arr_as_array[2] for config_arr_as_array in ENCRYPTED_CONFIG_ARRAYS]
         for key in keys:
-<<<<<<< HEAD
-            if isinstance(flat_config[key], collections.Sequence) and not isinstance(flat_config[key], basestring):
+            if isinstance(flat_config[key], collections.Sequence) and not isinstance(flat_config[key], string_types):
                 # Check if we are decrypting ssh key pair
                 if flat_config[key] and isinstance(flat_config[key][0], dict) and 'public_key' in flat_config[key][0]:
                     flat_config[key] = [ConfigService.decrypt_ssh_key_pair(item) for item in flat_config[key]]
                 else:
                     flat_config[key] = [encryptor.dec(item) for item in flat_config[key]]
-=======
-            if isinstance(flat_config[key], collections.Sequence) and not isinstance(flat_config[key], string_types):
-                flat_config[key] = [encryptor.dec(item) for item in flat_config[key]]
->>>>>>> d77704b3
             else:
                 flat_config[key] = encryptor.dec(flat_config[key])
         return flat_config
