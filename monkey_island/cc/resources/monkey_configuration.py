import json

import flask_restful
from flask import request, jsonify

from cc.auth import jwt_required
from cc.services.config import ConfigService

__author__ = 'Barak'


class MonkeyConfiguration(flask_restful.Resource):
    @jwt_required()
    def get(self):
        return jsonify(schema=ConfigService.get_config_schema(), configuration=ConfigService.get_config())

    @jwt_required()
    def post(self):
        config_json = json.loads(request.data)
        if config_json.has_key('reset'):
            ConfigService.reset_config()
        else:
<<<<<<< HEAD
            ConfigService.update_config(config_json, should_encrypt=True)
        return self.get()
=======
            ConfigService.update_config(config_json)
        return self.get()
>>>>>>> b7f14792
<|MERGE_RESOLUTION|>--- conflicted
+++ resolved
@@ -20,10 +20,5 @@
         if config_json.has_key('reset'):
             ConfigService.reset_config()
         else:
-<<<<<<< HEAD
             ConfigService.update_config(config_json, should_encrypt=True)
-        return self.get()
-=======
-            ConfigService.update_config(config_json)
-        return self.get()
->>>>>>> b7f14792
+        return self.get()