--- conflicted
+++ resolved
@@ -53,11 +53,8 @@
 
     def post(self, **kw):
         monkey_json = json.loads(request.data)
-<<<<<<< HEAD
         monkey_json['creds'] = []
-=======
         monkey_json['dead'] = False
->>>>>>> ab0f0aef
         if 'keepalive' in monkey_json:
             monkey_json['keepalive'] = dateutil.parser.parse(monkey_json['keepalive'])
         else:
