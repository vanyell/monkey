# Changelog
All notable changes to this project will be documented in this
file.

The format is based on [Keep a
Changelog](https://keepachangelog.com/en/1.0.0/).

<<<<<<< HEAD
=======
## [1.12.0] - 2021-10-27
### Added
- A new exploiter that allows propagation via PowerShell Remoting. #1246
- A warning regarding antivirus when agent binaries are missing. #1450
- A deployment.json file to store the deployment type. #1205

### Changed
- The name of the "Communicate as new user" post-breach action to "Communicate
   as backdoor user". #1410
- Resetting login credentials also cleans the contents of the database. #1495
- ATT&CK report messages (more accurate now). #1483
- T1086 (PowerShell) now also reports if ps1 scripts were run by PBAs. #1513
- ATT&CK report messages to include internal config options as reasons
  for unscanned attack techniques. #1518

### Removed
- Internet access check on agent start. #1402
- The "internal.monkey.internet_services" configuration option that enabled
  internet access checks. #1402
- Disused traceroute binaries. #1397
- "Back door user" post-breach action. #1410
- Stale code in the Windows system info collector that collected installed
  packages and WMI info. #1389
- Insecure access feature in the Monkey Island. #1418
- The "deployment" field from the server_config.json. #1205
- The "Execution through module load" ATT&CK technique,
  since it can no longer be exercise with current code. #1416
- Browser window pop-up when Monkey Island starts on Windows. #1428

### Fixed
- Misaligned buttons and input fields on exploiter and network configuration
  pages. #1353
- Credentials shown in plain text on configuration screens. #1183
- Crash when unexpected character encoding is used by ping command on German
  language systems. #1175
- Malfunctioning timestomping PBA. #1405
- Malfunctioning shell startup script PBA. #1419
- Trap command produced no output. #1406
- Overlapping Guardicore logo in the landing page. #1441
- PBA table collapse in security report on data change. #1423
- Unsigned Windows agent binaries in Linux packages are now signed. #1444
- Some of the gathered credentials no longer appear in plaintext in the
  database. #1454
- Encryptor breaking with UTF-8 characters. (Passwords in different languages
  can be submitted in the config successfully now.) #1490
- Mimikatz collector no longer fails if Azure credential collector is disabled.
  #1512, #1493
- Unhandled error when "modify shell startup files PBA" is unable to find
  regular users. #1507
- ATT&CK report bug that showed different techniques' results under a technique
  if the PBA behind them was the same. #1514
- ATT&CK report bug that said that the technique "`.bash_profile` and
  `.bashrc`" was not attempted when it actually was attempted but failed. #1511
- Bug that periodically cleared the telemetry table's filter. #1392
- Crashes, stack traces, and other malfunctions when data from older versions
  of Infection Monkey is present in the data directory. #1114
- Broken update links. #1524

### Security
- Generate a random password when creating a new user for CommunicateAsNewUser
  PBA. #1434
- Credentials gathered from victim machines are no longer stored plaintext in
  the database. #1454
- Encrypt the database key with user's credentials. #1463


>>>>>>> 230ca3fa
## [1.11.0] - 2021-08-13
### Added
- A runtime-configurable option to specify a data directory where runtime
  configuration and other artifacts can be stored. #994
- Scripts to build an AppImage for Monkey Island. #1069, #1090, #1136, #1381
- `log_level` option to server config. #1151
- A ransomware simulation payload. #1238
- The capability for a user to specify their own SSL certificate. #1208
- API endpoint for ransomware report. #1297
- A ransomware report. #1240
- A script to build a docker image locally. #1140

### Changed
- Select server_config.json at runtime. #963
- Select Logger configuration at runtime. #971
- Select `mongo_key.bin` file location at runtime. #994
- Store Monkey agents in the configurable data_dir when monkey is "run from the
- island". #997
- Reformat all code using black. #1070
- Sort all imports using isort. #1081
- Address all flake8 issues. #1071
- Use pipenv for python dependency management. #1091
- Move unit tests to a dedicated `tests/` directory to improve pytest collection
  time. #1102
- Skip BB performance tests by default. Run them if `--run-performance-tests`
  flag is specified.
- Write Zerologon exploiter's runtime artifacts to a secure temporary directory
  instead of $HOME. #1143
- Put environment config options in `server_config.json` into a separate
  section named "environment". #1161
- Automatically register if BlackBox tests are run on a fresh
  installation. #1180
- Limit the ports used for scanning in blackbox tests. #1368
- Limit the propagation depth of most blackbox tests. #1400
- Wait less time for monkeys to die when running BlackBox tests. #1400
- Improve the structure of unit tests by scoping fixtures only to relevant
  modules instead of having a one huge fixture file. #1178
- Improve and rename the directory structure of unit tests and unit test
  infrastructure. #1178
- Launch MongoDB when the Island starts via python. #1148
- Create/check data directory on Island initialization. #1170
- Format some log messages to make them more readable. #1283
- Improve runtime of some unit tests. #1125
- Run curl OR wget (not both) when attempting to communicate as a new user on
  Linux. #1407

### Removed
- Relevant dead code as reported by Vulture. #1149
- Island logger config and --logger-config CLI option. #1151

### Fixed
- Attempt to delete a directory when monkey config reset was called. #1054
- An errant space in the windows commands to run monkey manually. #1153
- Gevent tracebacks in console output. #859
- Crash and failure to run PBAs if max depth reached. #1374

### Security
- Address minor issues discovered by Dlint. #1075
- Hash passwords on server-side instead of client side. #1139
- Generate random passwords when creating a new user (create user PBA, ms08_67
  exploit). #1174
- Implemented configuration encryption/decryption. #1189, #1204
- Create local custom PBA directory with secure permissions. #1270
- Create encryption key file for MongoDB with secure permissions. #1232<|MERGE_RESOLUTION|>--- conflicted
+++ resolved
@@ -5,8 +5,6 @@
 The format is based on [Keep a
 Changelog](https://keepachangelog.com/en/1.0.0/).
 
-<<<<<<< HEAD
-=======
 ## [1.12.0] - 2021-10-27
 ### Added
 - A new exploiter that allows propagation via PowerShell Remoting. #1246
@@ -73,7 +71,6 @@
 - Encrypt the database key with user's credentials. #1463
 
 
->>>>>>> 230ca3fa
 ## [1.11.0] - 2021-08-13
 ### Added
 - A runtime-configurable option to specify a data directory where runtime
