# Changelog
All notable changes to this project will be documented in this
file.

The format is based on [Keep a
Changelog](https://keepachangelog.com/en/1.0.0/).

## [Unreleased]
### Added
- credentials.json file for storing Monkey Island user login information. #1206
- "GET /api/propagation-credentials/<string:guid>" endpoint for agents to
  retrieve updated credentials from the Island. #1538
- SSHCollector as a configurable System info Collector. #1606

### Changed
- "Communicate as Backdoor User" PBA's HTTP requests to request headers only and
  include a timeout. #1577
- The setup procedure for custom server_config.json files to be simpler. #1576
- The order and content of Monkey Island's initialization logging to give
  clearer instructions to the user and avoid confusion. #1684
- The process list collection system info collector to now be a post-breach action. #1697
- The "/api/monkey/download" endpoint to accept an OS and return a file. #1675

### Removed
- VSFTPD exploiter. #1533
- Manual agent run command for CMD. #1570
- Sambacry exploiter. #1567, #1693
- "Kill file" option in the config. #1536
- Netstat collector, because network connection information wasn't used anywhere. #1535
- Checkbox to disable/enable sending log to server. #1537
- Checkbox for self deleting a monkey agent on cleanup. #1537
- Checkbox for file logging. #1537
- Remove serialization of config. #1537
- Checkbox that gave the option to not try to first move the dropper file. #1537
- Custom singleton mutex name config option. #1589
- Removed environment system info collector #1535
- Azure credential collector, because it was broken (not gathering credentials). #1535
- Custom monkey directory name config option. #1537
- Hostname system info collector. #1535
- Max iterations and timeout between iterations config options. #1600
- MITRE ATT&CK configuration screen. #1532
- Propagation credentials from "GET /api/monkey/<string:guid>" endpoint. #1538
- "GET /api/monkey_control/check_remote_port/<string:port>" endpoint. #1635
- Max victims to find/exploit, TCP scan interval and TCP scan get banner internal options. #1597
- MySQL fingerprinter. #1648
- MS08-067 (Conficker) exploiter. #1677
- Agent bootloader. #1676
- Zero Trust integration with ScoutSuite. #1669
- ShellShock exploiter. #1733
- ElasticGroovy exploiter. #1732
<<<<<<< HEAD
- T1082 attack technique report. #1754
=======
- 32-bit agents. #1675
>>>>>>> 46eb8a44

### Fixed
- A bug in network map page that caused delay of telemetry log loading. #1545
- Windows "run as a user" powershell command for manual agent runs. #1570
- A bug in the "Signed Script Proxy Execution" PBA that downloaded the exe on Linux
  systems as well. #1557


### Security
- Change SSH exploiter so that it does not set the permissions of the agent
  binary in /tmp on the target system to 777, as this could allow a malicious
  actor with local access to escalate their privileges. #1750
## [1.13.0] - 2022-01-25
### Added
- A new exploiter that allows propagation via the Log4Shell vulnerability
 (CVE-2021-44228). #1663

### Fixed
- Exploiters attempting to start servers listening on privileged ports,
  resulting in failed propagation. 8f53a5c


## [1.12.0] - 2021-10-27
### Added
- A new exploiter that allows propagation via PowerShell Remoting. #1246
- A warning regarding antivirus when agent binaries are missing. #1450
- A deployment.json file to store the deployment type. #1205

### Changed
- The name of the "Communicate as new user" post-breach action to "Communicate
   as backdoor user". #1410
- Resetting login credentials also cleans the contents of the database. #1495
- ATT&CK report messages (more accurate now). #1483
- T1086 (PowerShell) now also reports if ps1 scripts were run by PBAs. #1513
- ATT&CK report messages to include internal config options as reasons
  for unscanned attack techniques. #1518

### Removed
- Internet access check on agent start. #1402
- The "internal.monkey.internet_services" configuration option that enabled
  internet access checks. #1402
- Disused traceroute binaries. #1397
- "Back door user" post-breach action. #1410
- Stale code in the Windows system info collector that collected installed
  packages and WMI info. #1389
- Insecure access feature in the Monkey Island. #1418
- The "deployment" field from the server_config.json. #1205
- The "Execution through module load" ATT&CK technique,
  since it can no longer be exercise with current code. #1416
- Browser window pop-up when Monkey Island starts on Windows. #1428

### Fixed
- Misaligned buttons and input fields on exploiter and network configuration
  pages. #1353
- Credentials shown in plain text on configuration screens. #1183
- Crash when unexpected character encoding is used by ping command on German
  language systems. #1175
- Malfunctioning timestomping PBA. #1405
- Malfunctioning shell startup script PBA. #1419
- Trap command produced no output. #1406
- Overlapping Guardicore logo in the landing page. #1441
- PBA table collapse in security report on data change. #1423
- Unsigned Windows agent binaries in Linux packages are now signed. #1444
- Some of the gathered credentials no longer appear in plaintext in the
  database. #1454
- Encryptor breaking with UTF-8 characters. (Passwords in different languages
  can be submitted in the config successfully now.) #1490
- Mimikatz collector no longer fails if Azure credential collector is disabled.
  #1512, #1493
- Unhandled error when "modify shell startup files PBA" is unable to find
  regular users. #1507
- ATT&CK report bug that showed different techniques' results under a technique
  if the PBA behind them was the same. #1514
- ATT&CK report bug that said that the technique "`.bash_profile` and
  `.bashrc`" was not attempted when it actually was attempted but failed. #1511
- Bug that periodically cleared the telemetry table's filter. #1392
- Crashes, stack traces, and other malfunctions when data from older versions
  of Infection Monkey is present in the data directory. #1114
- Broken update links. #1524

### Security
- Generate a random password when creating a new user for CommunicateAsNewUser
  PBA. #1434
- Credentials gathered from victim machines are no longer stored plaintext in
  the database. #1454
- Encrypt the database key with user's credentials. #1463


## [1.11.0] - 2021-08-13
### Added
- A runtime-configurable option to specify a data directory where runtime
  configuration and other artifacts can be stored. #994
- Scripts to build an AppImage for Monkey Island. #1069, #1090, #1136, #1381
- `log_level` option to server config. #1151
- A ransomware simulation payload. #1238
- The capability for a user to specify their own SSL certificate. #1208
- API endpoint for ransomware report. #1297
- A ransomware report. #1240
- A script to build a docker image locally. #1140

### Changed
- Select server_config.json at runtime. #963
- Select Logger configuration at runtime. #971
- Select `mongo_key.bin` file location at runtime. #994
- Store Monkey agents in the configurable data_dir when monkey is "run from the
- island". #997
- Reformat all code using black. #1070
- Sort all imports using isort. #1081
- Address all flake8 issues. #1071
- Use pipenv for python dependency management. #1091
- Move unit tests to a dedicated `tests/` directory to improve pytest collection
  time. #1102
- Skip BB performance tests by default. Run them if `--run-performance-tests`
  flag is specified.
- Write Zerologon exploiter's runtime artifacts to a secure temporary directory
  instead of $HOME. #1143
- Put environment config options in `server_config.json` into a separate
  section named "environment". #1161
- Automatically register if BlackBox tests are run on a fresh
  installation. #1180
- Limit the ports used for scanning in blackbox tests. #1368
- Limit the propagation depth of most blackbox tests. #1400
- Wait less time for monkeys to die when running BlackBox tests. #1400
- Improve the structure of unit tests by scoping fixtures only to relevant
  modules instead of having a one huge fixture file. #1178
- Improve and rename the directory structure of unit tests and unit test
  infrastructure. #1178
- Launch MongoDB when the Island starts via python. #1148
- Create/check data directory on Island initialization. #1170
- Format some log messages to make them more readable. #1283
- Improve runtime of some unit tests. #1125
- Run curl OR wget (not both) when attempting to communicate as a new user on
  Linux. #1407

### Removed
- Relevant dead code as reported by Vulture. #1149
- Island logger config and --logger-config CLI option. #1151

### Fixed
- Attempt to delete a directory when monkey config reset was called. #1054
- An errant space in the windows commands to run monkey manually. #1153
- Gevent tracebacks in console output. #859
- Crash and failure to run PBAs if max depth reached. #1374

### Security
- Address minor issues discovered by Dlint. #1075
- Hash passwords on server-side instead of client side. #1139
- Generate random passwords when creating a new user (create user PBA, ms08_67
  exploit). #1174
- Implemented configuration encryption/decryption. #1189, #1204
- Create local custom PBA directory with secure permissions. #1270
- Create encryption key file for MongoDB with secure permissions. #1232<|MERGE_RESOLUTION|>--- conflicted
+++ resolved
@@ -48,11 +48,8 @@
 - Zero Trust integration with ScoutSuite. #1669
 - ShellShock exploiter. #1733
 - ElasticGroovy exploiter. #1732
-<<<<<<< HEAD
 - T1082 attack technique report. #1754
-=======
 - 32-bit agents. #1675
->>>>>>> 46eb8a44
 
 ### Fixed
 - A bug in network map page that caused delay of telemetry log loading. #1545
@@ -65,6 +62,7 @@
 - Change SSH exploiter so that it does not set the permissions of the agent
   binary in /tmp on the target system to 777, as this could allow a malicious
   actor with local access to escalate their privileges. #1750
+
 ## [1.13.0] - 2022-01-25
 ### Added
 - A new exploiter that allows propagation via the Log4Shell vulnerability
