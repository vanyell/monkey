--- conflicted
+++ resolved
@@ -9,14 +9,10 @@
 ### Fixed
 - Misaligned buttons and input fields on exploiter and network configuration
   pages. #1353
-<<<<<<< HEAD
 - Credentials shown in plain text on configuration screens. #1183
 - Typo "trough" -> "through" in telemetry and docstring.
-=======
 - Crash when unexpected character encoding is used by ping command on German
   language systems. #1175
-
->>>>>>> 54e519ee
 
 ## [1.11.0] - 2021-08-13
 ### Added
