# Changelog
All notable changes to this project will be documented in this
file.

The format is based on [Keep a
Changelog](https://keepachangelog.com/en/1.0.0/).

## [Unreleased]
<<<<<<< HEAD

### Fixed
- Misaligned buttons and input fields on exploiter and network configuration
  pages. #1353
=======
### Fixed
- Credentials shown in plain text on configuration screens. #1183
>>>>>>> 0fc9631d

## [1.11.0] - 2021-08-13
### Added
- A runtime-configurable option to specify a data directory where runtime
  configuration and other artifacts can be stored. #994
- Scripts to build an AppImage for Monkey Island. #1069, #1090, #1136, #1381
- `log_level` option to server config. #1151
- A ransomware simulation payload. #1238
- The capability for a user to specify their own SSL certificate. #1208
- API endpoint for ransomware report. #1297
- A ransomware report. #1240
- A script to build a docker image locally. #1140

### Changed
- Select server_config.json at runtime. #963
- Select Logger configuration at runtime. #971
- Select `mongo_key.bin` file location at runtime. #994
- Store Monkey agents in the configurable data_dir when monkey is "run from the
  island". #997
- Reformat all code using black. #1070
- Sort all imports using isort. #1081
- Address all flake8 issues. #1071
- Use pipenv for python dependency management. #1091
- Move unit tests to a dedicated `tests/` directory to improve pytest collection
  time. #1102
- Skip BB performance tests by default. Run them if `--run-performance-tests`
  flag is specified.
- Write Zerologon exploiter's runtime artifacts to a secure temporary directory
  instead of $HOME. #1143
- Put environment config options in `server_config.json` into a separate
  section named "environment". #1161
- Automatically register if BlackBox tests are run on a fresh installation.
  #1180
- Limit the ports used for scanning in blackbox tests. #1368
- Limit the propagation depth of most blackbox tests. #1400
- Wait less time for monkeys to die when running BlackBox tests. #1400
- Improve the structure of unit tests by scoping fixtures only to relevant
  modules instead of having a one huge fixture file. #1178
- Improve and rename the directory structure of unit tests and unit test
  infrastructure. #1178
- Launch MongoDB when the Island starts via python. #1148
- Create/check data directory on Island initialization. #1170
- Format some log messages to make them more readable. #1283
- Improve runtime of some unit tests. #1125
- Run curl OR wget (not both) when attempting to communicate as a new user on
  Linux. #1407

### Removed
- Relevant dead code as reported by Vulture. #1149
- Island logger config and --logger-config CLI option. #1151

### Fixed
- Attempt to delete a directory when monkey config reset was called. #1054
- An errant space in the windows commands to run monkey manually. #1153
- Gevent tracebacks in console output. #859
- Crash and failure to run PBAs if max depth reached. #1374

### Security
- Address minor issues discovered by Dlint. #1075
- Hash passwords on server-side instead of client side. #1139
- Generate random passwords when creating a new user (create user PBA, ms08_67
  exploit). #1174
- Implemented configuration encryption/decryption. #1189, #1204
- Create local custom PBA directory with secure permissions. #1270
- Create encryption key file for MongoDB with secure permissions. #1232<|MERGE_RESOLUTION|>--- conflicted
+++ resolved
@@ -6,15 +6,10 @@
 Changelog](https://keepachangelog.com/en/1.0.0/).
 
 ## [Unreleased]
-<<<<<<< HEAD
-
 ### Fixed
 - Misaligned buttons and input fields on exploiter and network configuration
   pages. #1353
-=======
-### Fixed
 - Credentials shown in plain text on configuration screens. #1183
->>>>>>> 0fc9631d
 
 ## [1.11.0] - 2021-08-13
 ### Added
