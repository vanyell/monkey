--- conflicted
+++ resolved
@@ -5,9 +5,7 @@
 
 ## [Unreleased]
 ### Added
-<<<<<<< HEAD
 - PostgreSQL fingerprinter. #892
-=======
 - A runtime-configurable option to specify a data directory where runtime
   configuration and other artifacts can be stored. #994
 - Scripts to build a prototype AppImage for Monkey Island. #1069
@@ -17,5 +15,4 @@
 - Logger configuration can be selected at runtime. #971
 - `mongo_key.bin` file location can be selected at runtime. #994
 - Monkey agents are stored in the configurable data_dir when monkey is "run
-  from the island". #997
->>>>>>> f7cc0181
+  from the island". #997