--- conflicted
+++ resolved
@@ -54,11 +54,8 @@
 - 32-bit agents. #1675
 - Log path config options. #1761
 - "smb_service_name" option. #1741
-<<<<<<< HEAD
 - Struts2 exploiter. #1869
-=======
 - Drupal exploiter. #1869
->>>>>>> 533a1b7d
 
 ### Fixed
 - A bug in network map page that caused delay of telemetry log loading. #1545
