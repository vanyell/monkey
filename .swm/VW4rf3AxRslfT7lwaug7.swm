{
    "id": "VW4rf3AxRslfT7lwaug7",
    "name": "Implement a new PBA —  `ScheduleJobs`",
    "dod": "You should implement a new PBA in Monkey which schedules jobs on the machine.",
    "description": "You need to implement the `ScheduleJobs` PBA which creates scheduled jobs on the machine. <br><br>\n<img src=\"https://media.giphy.com/media/l0K4mVE5b5WZ1sctW/giphy.gif\" height=175><br><br>\nThe commands that add scheduled jobs for Windows and Linux can be retrieved from `get_commands_to_schedule_jobs` — make sure you understand how to use this function correctly.\n\n## Manual test  \nOnce you think you're done...\n- Run the Monkey Island\n- Make sure the \"Job scheduling\" PBA is enabled in the \"Monkey\" tab in the configuration — for this test, disable network scanning, exploiting, and all other PBAs\n- Run the Monkey\n- Make sure you see the PBA with its results in the Security report as well as in the ATT&CK report under the relevant MITRE technique\n\n<img src=\"https://firebasestorage.googleapis.com/v0/b/swimmio-content/o/repositories%2F6Nlb99NtY5Fc3bSd8suH%2Fimg%2Ff0e53e6c-9dbe-41d8-9454-2b5761c3f53a.png?alt=media&token=21aa4bb8-7ebe-4dab-a739-c77e059144dd\" height=400>\n<br><br>\n<img src=\"https://firebasestorage.googleapis.com/v0/b/swimmio-content/o/repositories%2F6Nlb99NtY5Fc3bSd8suH%2Fimg%2F528389a0-35c8-4380-b6e2-353068ed01e4.png?alt=media&token=08767f55-86e2-4f51-8ecf-13fd6cc25ad5\" height=400>",
    "summary": "Many other PBAs are as simple as this one, using shell commands or scripts — see `Timestomping` and `AccountDiscovery`. <br><br>\n\nHowever, for less straightforward ones, you can override functions and implement new classes depending on what is required — see `SignedScriptProxyExecution` and `ModifyShellStartupFiles`.<br><br>\n\nThis PBA, along with all the other PBAs, will run on a system after it has been breached. The purpose of this code is to test whether target systems allow attackers to schedule jobs, which they could use to run malicious code at some specified date and time.",
<<<<<<< HEAD
    "hunksOrder": [
        "monkey/infection_monkey/post_breach/actions/schedule_jobs.py_0"
    ],
=======
    "diff": "diff --git a/monkey/infection_monkey/post_breach/actions/schedule_jobs.py b/monkey/infection_monkey/post_breach/actions/schedule_jobs.py\nindex d6cdd276..79a7724d 100644\n--- a/monkey/infection_monkey/post_breach/actions/schedule_jobs.py\n+++ b/monkey/infection_monkey/post_breach/actions/schedule_jobs.py\n@@ -10,11 +10,5 @@\n     \"\"\"\n \n     def __init__(self):\n-        linux_cmds, windows_cmds = get_commands_to_schedule_jobs()\n+        pass\n-\n+        # Swimmer: IMPLEMENT HERE!\n-        super(ScheduleJobs, self).__init__(name=POST_BREACH_JOB_SCHEDULING,\n-                                           linux_cmd=' '.join(linux_cmds),\n-                                           windows_cmd=windows_cmds)\n-    \n-    def run(self):\n-        super(ScheduleJobs, self).run()\n",
>>>>>>> ce9a398f
    "tests": [],
    "hints": [
        "Check out the `Timestomping` PBA to get an idea about the implementation.",
        "Don't forget to add code to remove the scheduled jobs!"
    ],
<<<<<<< HEAD
    "play_mode": "all",
    "swimmPatch": {
        "monkey/infection_monkey/post_breach/actions/schedule_jobs.py": {
            "diffType": "MODIFIED",
            "fileDiffHeader": "diff --git a/monkey/infection_monkey/post_breach/actions/schedule_jobs.py b/monkey/infection_monkey/post_breach/actions/schedule_jobs.py\nindex f7d8d805..06839463 100644\n--- a/monkey/infection_monkey/post_breach/actions/schedule_jobs.py\n+++ b/monkey/infection_monkey/post_breach/actions/schedule_jobs.py",
=======
    "app_version": "0.2.8",
    "file_version": "1.0.4",
    "swimmPatch": {
        "monkey/infection_monkey/post_breach/actions/schedule_jobs.py": {
            "diffType": "MODIFIED",
            "fileDiffHeader": "diff --git a/monkey/infection_monkey/post_breach/actions/schedule_jobs.py b/monkey/infection_monkey/post_breach/actions/schedule_jobs.py\nindex d6cdd276..79a7724d 100644\n--- a/monkey/infection_monkey/post_breach/actions/schedule_jobs.py\n+++ b/monkey/infection_monkey/post_breach/actions/schedule_jobs.py",
>>>>>>> ce9a398f
            "hunks": [
                {
                    "swimmHunkMetadata": {
                        "hunkComments": []
                    },
                    "hunkDiffLines": [
<<<<<<< HEAD
                        "@@ -10,12 +10,6 @@",
=======
                        "@@ -10,11 +10,5 @@",
>>>>>>> ce9a398f
                        "     \"\"\"",
                        " ",
                        "     def __init__(self):",
                        "-        linux_cmds, windows_cmds = get_commands_to_schedule_jobs()",
                        "+        pass",
<<<<<<< HEAD
                        " ",
                        "-        super(ScheduleJobs, self).__init__(name=POST_BREACH_JOB_SCHEDULING,",
                        "+        # Swimmer: IMPLEMENT HERE!",
=======
                        "-",
                        "+        # Swimmer: IMPLEMENT HERE!",
                        "-        super(ScheduleJobs, self).__init__(name=POST_BREACH_JOB_SCHEDULING,",
>>>>>>> ce9a398f
                        "-                                           linux_cmd=' '.join(linux_cmds),",
                        "-                                           windows_cmd=windows_cmds)",
                        "-    ",
                        "-    def run(self):",
<<<<<<< HEAD
                        "-        super(ScheduleJobs, self).run()",
                        "-        remove_scheduled_jobs()"
                    ]
                }
            ]
        }
    },
    "app_version": "0.3.5-1",
    "file_version": "1.0.4"
=======
                        "-        super(ScheduleJobs, self).run()"
                    ]
                }
            ]
        }
    },
    "hunksOrder": [
        "monkey/infection_monkey/post_breach/actions/schedule_jobs.py_0"
    ],
    "last_commit_sha_for_swimm_patch": "44fd1ab69cfbab33cec638dcbbaa8831992a9a9f"
>>>>>>> ce9a398f
}<|MERGE_RESOLUTION|>--- conflicted
+++ resolved
@@ -4,81 +4,48 @@
     "dod": "You should implement a new PBA in Monkey which schedules jobs on the machine.",
     "description": "You need to implement the `ScheduleJobs` PBA which creates scheduled jobs on the machine. <br><br>\n<img src=\"https://media.giphy.com/media/l0K4mVE5b5WZ1sctW/giphy.gif\" height=175><br><br>\nThe commands that add scheduled jobs for Windows and Linux can be retrieved from `get_commands_to_schedule_jobs` — make sure you understand how to use this function correctly.\n\n## Manual test  \nOnce you think you're done...\n- Run the Monkey Island\n- Make sure the \"Job scheduling\" PBA is enabled in the \"Monkey\" tab in the configuration — for this test, disable network scanning, exploiting, and all other PBAs\n- Run the Monkey\n- Make sure you see the PBA with its results in the Security report as well as in the ATT&CK report under the relevant MITRE technique\n\n<img src=\"https://firebasestorage.googleapis.com/v0/b/swimmio-content/o/repositories%2F6Nlb99NtY5Fc3bSd8suH%2Fimg%2Ff0e53e6c-9dbe-41d8-9454-2b5761c3f53a.png?alt=media&token=21aa4bb8-7ebe-4dab-a739-c77e059144dd\" height=400>\n<br><br>\n<img src=\"https://firebasestorage.googleapis.com/v0/b/swimmio-content/o/repositories%2F6Nlb99NtY5Fc3bSd8suH%2Fimg%2F528389a0-35c8-4380-b6e2-353068ed01e4.png?alt=media&token=08767f55-86e2-4f51-8ecf-13fd6cc25ad5\" height=400>",
     "summary": "Many other PBAs are as simple as this one, using shell commands or scripts — see `Timestomping` and `AccountDiscovery`. <br><br>\n\nHowever, for less straightforward ones, you can override functions and implement new classes depending on what is required — see `SignedScriptProxyExecution` and `ModifyShellStartupFiles`.<br><br>\n\nThis PBA, along with all the other PBAs, will run on a system after it has been breached. The purpose of this code is to test whether target systems allow attackers to schedule jobs, which they could use to run malicious code at some specified date and time.",
-<<<<<<< HEAD
     "hunksOrder": [
         "monkey/infection_monkey/post_breach/actions/schedule_jobs.py_0"
     ],
-=======
-    "diff": "diff --git a/monkey/infection_monkey/post_breach/actions/schedule_jobs.py b/monkey/infection_monkey/post_breach/actions/schedule_jobs.py\nindex d6cdd276..79a7724d 100644\n--- a/monkey/infection_monkey/post_breach/actions/schedule_jobs.py\n+++ b/monkey/infection_monkey/post_breach/actions/schedule_jobs.py\n@@ -10,11 +10,5 @@\n     \"\"\"\n \n     def __init__(self):\n-        linux_cmds, windows_cmds = get_commands_to_schedule_jobs()\n+        pass\n-\n+        # Swimmer: IMPLEMENT HERE!\n-        super(ScheduleJobs, self).__init__(name=POST_BREACH_JOB_SCHEDULING,\n-                                           linux_cmd=' '.join(linux_cmds),\n-                                           windows_cmd=windows_cmds)\n-    \n-    def run(self):\n-        super(ScheduleJobs, self).run()\n",
->>>>>>> ce9a398f
     "tests": [],
     "hints": [
         "Check out the `Timestomping` PBA to get an idea about the implementation.",
         "Don't forget to add code to remove the scheduled jobs!"
     ],
-<<<<<<< HEAD
     "play_mode": "all",
     "swimmPatch": {
         "monkey/infection_monkey/post_breach/actions/schedule_jobs.py": {
             "diffType": "MODIFIED",
             "fileDiffHeader": "diff --git a/monkey/infection_monkey/post_breach/actions/schedule_jobs.py b/monkey/infection_monkey/post_breach/actions/schedule_jobs.py\nindex f7d8d805..06839463 100644\n--- a/monkey/infection_monkey/post_breach/actions/schedule_jobs.py\n+++ b/monkey/infection_monkey/post_breach/actions/schedule_jobs.py",
-=======
-    "app_version": "0.2.8",
-    "file_version": "1.0.4",
-    "swimmPatch": {
-        "monkey/infection_monkey/post_breach/actions/schedule_jobs.py": {
-            "diffType": "MODIFIED",
-            "fileDiffHeader": "diff --git a/monkey/infection_monkey/post_breach/actions/schedule_jobs.py b/monkey/infection_monkey/post_breach/actions/schedule_jobs.py\nindex d6cdd276..79a7724d 100644\n--- a/monkey/infection_monkey/post_breach/actions/schedule_jobs.py\n+++ b/monkey/infection_monkey/post_breach/actions/schedule_jobs.py",
->>>>>>> ce9a398f
             "hunks": [
                 {
                     "swimmHunkMetadata": {
                         "hunkComments": []
                     },
                     "hunkDiffLines": [
-<<<<<<< HEAD
-                        "@@ -10,12 +10,6 @@",
-=======
                         "@@ -10,11 +10,5 @@",
->>>>>>> ce9a398f
                         "     \"\"\"",
                         " ",
                         "     def __init__(self):",
                         "-        linux_cmds, windows_cmds = get_commands_to_schedule_jobs()",
                         "+        pass",
-<<<<<<< HEAD
-                        " ",
-                        "-        super(ScheduleJobs, self).__init__(name=POST_BREACH_JOB_SCHEDULING,",
-                        "+        # Swimmer: IMPLEMENT HERE!",
-=======
                         "-",
                         "+        # Swimmer: IMPLEMENT HERE!",
                         "-        super(ScheduleJobs, self).__init__(name=POST_BREACH_JOB_SCHEDULING,",
->>>>>>> ce9a398f
                         "-                                           linux_cmd=' '.join(linux_cmds),",
                         "-                                           windows_cmd=windows_cmds)",
                         "-    ",
                         "-    def run(self):",
-<<<<<<< HEAD
-                        "-        super(ScheduleJobs, self).run()",
-                        "-        remove_scheduled_jobs()"
+                        "-        super(ScheduleJobs, self).run()"
                     ]
                 }
             ]
         }
     },
     "app_version": "0.3.5-1",
-    "file_version": "1.0.4"
-=======
-                        "-        super(ScheduleJobs, self).run()"
-                    ]
-                }
-            ]
-        }
-    },
+    "file_version": "1.0.4",
     "hunksOrder": [
         "monkey/infection_monkey/post_breach/actions/schedule_jobs.py_0"
     ],
     "last_commit_sha_for_swimm_patch": "44fd1ab69cfbab33cec638dcbbaa8831992a9a9f"
->>>>>>> ce9a398f
 }