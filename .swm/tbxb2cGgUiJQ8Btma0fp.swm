--- conflicted
+++ resolved
@@ -4,8 +4,6 @@
     "dod": "You should add a new PBA to the Monkey which creates a new user on the machine.",
     "description": "Read [our documentation about adding a new PBA](https://www.guardicore.com/infectionmonkey/docs/development/adding-post-breach-actions/).\n\nAfter that we want you to add the BackdoorUser PBA. The commands that add users for Win and Linux can be retrieved from `get_commands_to_add_user` - make sure you see how to use this function correctly. \n\nNote that the PBA should impact the T1136 MITRE technique as well! \n\n# Manual test to confirm\n\n1. Run the Monkey Island\n2. Make sure your new PBA is enabled by default in the config - for this test, disable network scanning, exploiting, and all other PBAs\n3. Run Monkey\n4. See the PBA in the security report\n5, See the PBA in the MITRE report in the relevant technique\n",
     "summary": "Take a look at the configuration of the island again - see the \"command to run after breach\" option we offer the user? It's implemented exactly like you did right now but each user can do it for themselves. \n\nHowever, what if the PBA needs to do stuff which is more complex than just running a few commands? In that case... ",
-<<<<<<< HEAD
-=======
     "hunksOrder": [
         "monkey/common/data/post_breach_consts.py_0",
         "monkey/infection_monkey/post_breach/actions/add_user.py_0",
@@ -13,26 +11,12 @@
         "monkey/monkey_island/cc/services/attack/technique_reports/T1136.py_1",
         "monkey/monkey_island/cc/services/config_schema/definitions/post_breach_actions.py_0"
     ],
->>>>>>> 8f7a0aeb
     "tests": [],
     "hints": [
         "See `ScheduleJobs` PBA for an example of a PBA which only uses shell commands.",
         "Make sure to add the PBA to the configuration as well.",
         "MITRE ATT&CK technique T1136 articulates that adversaries may create an account to maintain access to victim systems, therefore, the BackdoorUser PBA is relevant to it. Make sure to map this PBA to the MITRE ATT&CK configuration and report."
     ],
-<<<<<<< HEAD
-    "swimmPatch": {
-        "monkey/common/common_consts/post_breach_consts.py": {
-            "diffType": "MODIFIED",
-            "fileDiffHeader": "diff --git a/monkey/common/common_consts/post_breach_consts.py b/monkey/common/common_consts/post_breach_consts.py\nindex 25e6679c..5198f006 100644\n--- a/monkey/common/common_consts/post_breach_consts.py\n+++ b/monkey/common/common_consts/post_breach_consts.py",
-            "hunks": [
-                {
-                    "swimmHunkMetadata": {},
-                    "hunkDiffLines": [
-                        "@@ -1,5 +1,4 @@",
-                        " POST_BREACH_COMMUNICATE_AS_NEW_USER = \"Communicate as new user\"",
-                        "-POST_BREACH_BACKDOOR_USER = \"Backdoor user\"",
-=======
     "play_mode": "all",
     "swimmPatch": {
         "monkey/common/data/post_breach_consts.py": {
@@ -48,7 +32,6 @@
                         " POST_BREACH_COMMUNICATE_AS_NEW_USER = \"Communicate as new user\"",
                         "-POST_BREACH_BACKDOOR_USER = \"Backdoor user\"",
                         "+# Swimmer: PUT THE NEW CONST HERE!",
->>>>>>> 8f7a0aeb
                         " POST_BREACH_FILE_EXECUTION = \"File execution\"",
                         " POST_BREACH_SHELL_STARTUP_FILE_MODIFICATION = \"Modify shell startup file\"",
                         " POST_BREACH_HIDDEN_FILES = \"Hide files and directories\""
@@ -58,15 +41,6 @@
         },
         "monkey/infection_monkey/post_breach/actions/add_user.py": {
             "diffType": "MODIFIED",
-<<<<<<< HEAD
-            "fileDiffHeader": "diff --git a/monkey/infection_monkey/post_breach/actions/add_user.py b/monkey/infection_monkey/post_breach/actions/add_user.py\nindex a8584584..d8476a97 100644\n--- a/monkey/infection_monkey/post_breach/actions/add_user.py\n+++ b/monkey/infection_monkey/post_breach/actions/add_user.py",
-            "hunks": [
-                {
-                    "swimmHunkMetadata": {},
-                    "hunkDiffLines": [
-                        "@@ -1,15 +1,7 @@",
-                        "-from common.common_consts.post_breach_consts import POST_BREACH_BACKDOOR_USER",
-=======
             "fileDiffHeader": "diff --git a/monkey/infection_monkey/post_breach/actions/add_user.py b/monkey/infection_monkey/post_breach/actions/add_user.py\nindex 58be89a1..d8476a97 100644\n--- a/monkey/infection_monkey/post_breach/actions/add_user.py\n+++ b/monkey/infection_monkey/post_breach/actions/add_user.py",
             "hunks": [
                 {
@@ -76,7 +50,6 @@
                     "hunkDiffLines": [
                         "@@ -1,15 +1,7 @@",
                         "-from common.data.post_breach_consts import POST_BREACH_BACKDOOR_USER",
->>>>>>> 8f7a0aeb
                         "-from infection_monkey.config import WormConfiguration",
                         " from infection_monkey.post_breach.pba import PBA",
                         " from infection_monkey.utils.users import get_commands_to_add_user",
@@ -98,25 +71,6 @@
         },
         "monkey/monkey_island/cc/services/attack/technique_reports/T1136.py": {
             "diffType": "MODIFIED",
-<<<<<<< HEAD
-            "fileDiffHeader": "diff --git a/monkey/monkey_island/cc/services/attack/technique_reports/T1136.py b/monkey/monkey_island/cc/services/attack/technique_reports/T1136.py\nindex d9d86e08..0abe6a02 100644\n--- a/monkey/monkey_island/cc/services/attack/technique_reports/T1136.py\n+++ b/monkey/monkey_island/cc/services/attack/technique_reports/T1136.py",
-            "hunks": [
-                {
-                    "swimmHunkMetadata": {},
-                    "hunkDiffLines": [
-                        "@@ -1,4 +1,4 @@",
-                        "-from common.common_consts.post_breach_consts import POST_BREACH_BACKDOOR_USER, POST_BREACH_COMMUNICATE_AS_NEW_USER",
-                        "+from common.common_consts.post_breach_consts import POST_BREACH_COMMUNICATE_AS_NEW_USER",
-                        " from monkey_island.cc.services.attack.technique_reports.pba_technique import PostBreachTechnique",
-                        " ",
-                        " __author__ = \"shreyamalviya\""
-                    ]
-                },
-                {
-                    "swimmHunkMetadata": {},
-                    "hunkDiffLines": [
-                        "@@ -9,4 +9,4 @@",
-=======
             "fileDiffHeader": "diff --git a/monkey/monkey_island/cc/services/attack/technique_reports/T1136.py b/monkey/monkey_island/cc/services/attack/technique_reports/T1136.py\nindex 086a1c13..9f23bb8d 100644\n--- a/monkey/monkey_island/cc/services/attack/technique_reports/T1136.py\n+++ b/monkey/monkey_island/cc/services/attack/technique_reports/T1136.py",
             "hunks": [
                 {
@@ -139,7 +93,6 @@
                     },
                     "hunkDiffLines": [
                         "@@ -11,4 +11,4 @@",
->>>>>>> 8f7a0aeb
                         "     unscanned_msg = \"Monkey didn't try creating a new user on the network's systems.\"",
                         "     scanned_msg = \"Monkey tried creating a new user on the network's systems, but failed.\"",
                         "     used_msg = \"Monkey created a new user on the network's systems.\"",
@@ -154,17 +107,11 @@
             "fileDiffHeader": "diff --git a/monkey/monkey_island/cc/services/config_schema/definitions/post_breach_actions.py b/monkey/monkey_island/cc/services/config_schema/definitions/post_breach_actions.py\nindex f1fe0f6f..39ebd33a 100644\n--- a/monkey/monkey_island/cc/services/config_schema/definitions/post_breach_actions.py\n+++ b/monkey/monkey_island/cc/services/config_schema/definitions/post_breach_actions.py",
             "hunks": [
                 {
-<<<<<<< HEAD
-                    "swimmHunkMetadata": {},
-                    "hunkDiffLines": [
-                        "@@ -4,15 +4,7 @@",
-=======
                     "swimmHunkMetadata": {
                         "hunkComments": []
                     },
                     "hunkDiffLines": [
                         "@@ -4,16 +4,7 @@",
->>>>>>> 8f7a0aeb
                         "                    \"might do after breaching a new machine. Used in ATT&CK and Zero trust reports.\",",
                         "     \"type\": \"string\",",
                         "     \"anyOf\": [",
@@ -175,10 +122,7 @@
                         "-                \"BackdoorUser\"",
                         "-            ],",
                         "-            \"title\": \"Back door user\",",
-<<<<<<< HEAD
-=======
                         "-            \"safe\": True,",
->>>>>>> 8f7a0aeb
                         "-            \"info\": \"Attempts to create a new user on the system and delete it afterwards.\",",
                         "-            \"attack_techniques\": [\"T1136\"]",
                         "-        },",
@@ -190,10 +134,6 @@
             ]
         }
     },
-<<<<<<< HEAD
-    "app_version": "0.2.1",
-    "file_version": "1.0.3"
-=======
     "app_version": "0.3.5-1",
     "file_version": "1.0.4",
     "hunksOrder": [
@@ -204,5 +144,4 @@
         "monkey/monkey_island/cc/services/config_schema/definitions/post_breach_actions.py_0"
     ],
     "last_commit_sha_for_swimm_patch": "9d9e8168fb2c23367b9947273aa1a041687b3e2e"
->>>>>>> 8f7a0aeb
 }