--- conflicted
+++ resolved
@@ -4,60 +4,36 @@
     "dod": "You should add your new PBA's details to the configuration.",
     "description": "In order to make sure that the new `ScheduleJobs` PBA is shown in the configuration on the Monkey Island, you need to add its details to the configuration file(s). <br><br>\n\nSince this particular PBA is related to the MITRE techniques [T1168](https://attack.mitre.org/techniques/T1168) and [T1053](https://attack.mitre.org/techniques/T1053), make sure to link the PBA with these techniques in the configuration as well. <br><br>\n\nEach part of the configuration has an important role  \n- *enum* — contains the relevant PBA's class name(s)\n- *title* — holds the name of the PBA which is displayed in the configuration on the Monkey Island\n- *info* — consists of an elaboration on the PBA's working which is displayed in the configuration on the Monkey Island\n- *attack_techniques* — has the IDs of the MITRE techniques associated with the PBA\n\n## Manual test  \nOnce you think you're done...\n- Run the Monkey Island\n- You should be able to see your new PBA under the \"Monkey\" tab in the configuration, along with its information when you click on it\n- Further, when you enable/disable the associated MITRE techniques under the ATT&CK tab in the configuration, the PBA should also be enabled/disabled\n\n<img src=\"https://i.imgur.com/a5VSkL5.gif\" height=400>",
     "summary": "- The PBA details in this file are reflected on the Monkey Island in the PBA configuration.\n- PBAs are also linked to the relevant MITRE techniques in this file, whose results can then be seen in the MITRE ATT&CK report on the Monkey Island.",
-<<<<<<< HEAD
     "hunksOrder": [
         "monkey/monkey_island/cc/services/config_schema/definitions/post_breach_actions.py_0"
     ],
-=======
-    "diff": "diff --git a/monkey/monkey_island/cc/services/config_schema/definitions/post_breach_actions.py b/monkey/monkey_island/cc/services/config_schema/definitions/post_breach_actions.py\nindex f1fe0f6f..cce37b24 100644\n--- a/monkey/monkey_island/cc/services/config_schema/definitions/post_breach_actions.py\n+++ b/monkey/monkey_island/cc/services/config_schema/definitions/post_breach_actions.py\n@@ -68,16 +68,7 @@\n                     \"Removes the file afterwards.\",\n             \"attack_techniques\": [\"T1166\"]\n         },\n-        {\n+        # Swimmer: ADD DETAILS HERE!\n-            \"type\": \"string\",\n-            \"enum\": [\n-                \"ScheduleJobs\"\n-            ],\n-            \"title\": \"Job scheduling\",\n-            \"safe\": True,\n-            \"info\": \"Attempts to create a scheduled job on the system and remove it.\",\n-            \"attack_techniques\": [\"T1168\", \"T1053\"]\n-        },\n         {\n             \"type\": \"string\",\n             \"enum\": [\n",
->>>>>>> ce9a398f
     "tests": [],
     "hints": [
         "Have a look at the details of the other techniques."
     ],
-<<<<<<< HEAD
     "play_mode": "all",
     "swimmPatch": {
         "monkey/monkey_island/cc/services/config_schema/definitions/post_breach_actions.py": {
             "diffType": "MODIFIED",
             "fileDiffHeader": "diff --git a/monkey/monkey_island/cc/services/config_schema/definitions/post_breach_actions.py b/monkey/monkey_island/cc/services/config_schema/definitions/post_breach_actions.py\nindex f1fe0f6f..b231f96c 100644\n--- a/monkey/monkey_island/cc/services/config_schema/definitions/post_breach_actions.py\n+++ b/monkey/monkey_island/cc/services/config_schema/definitions/post_breach_actions.py",
-=======
-    "app_version": "0.3.2",
-    "file_version": "1.0.4",
-    "swimmPatch": {
-        "monkey/monkey_island/cc/services/config_schema/definitions/post_breach_actions.py": {
-            "diffType": "MODIFIED",
-            "fileDiffHeader": "diff --git a/monkey/monkey_island/cc/services/config_schema/definitions/post_breach_actions.py b/monkey/monkey_island/cc/services/config_schema/definitions/post_breach_actions.py\nindex f1fe0f6f..cce37b24 100644\n--- a/monkey/monkey_island/cc/services/config_schema/definitions/post_breach_actions.py\n+++ b/monkey/monkey_island/cc/services/config_schema/definitions/post_breach_actions.py",
->>>>>>> ce9a398f
             "hunks": [
                 {
                     "swimmHunkMetadata": {
                         "hunkComments": []
                     },
                     "hunkDiffLines": [
-<<<<<<< HEAD
-                        "@@ -62,15 +62,7 @@",
-=======
                         "@@ -68,16 +68,7 @@",
->>>>>>> ce9a398f
                         "                     \"Removes the file afterwards.\",",
                         "             \"attack_techniques\": [\"T1166\"]",
                         "         },",
                         "-        {",
-<<<<<<< HEAD
-                        "+        # Swimmer: ADD DETAILS HERE!\",",
-=======
                         "+        # Swimmer: ADD DETAILS HERE!",
->>>>>>> ce9a398f
                         "-            \"type\": \"string\",",
                         "-            \"enum\": [",
                         "-                \"ScheduleJobs\"",
                         "-            ],",
                         "-            \"title\": \"Job scheduling\",",
-<<<<<<< HEAD
-=======
                         "-            \"safe\": True,",
->>>>>>> ce9a398f
                         "-            \"info\": \"Attempts to create a scheduled job on the system and remove it.\",",
                         "-            \"attack_techniques\": [\"T1168\", \"T1053\"]",
                         "-        },",
@@ -69,13 +45,10 @@
             ]
         }
     },
-<<<<<<< HEAD
     "app_version": "0.3.5-1",
-    "file_version": "1.0.4"
-=======
+    "file_version": "1.0.4",
     "hunksOrder": [
         "monkey/monkey_island/cc/services/config_schema/definitions/post_breach_actions.py_0"
     ],
     "last_commit_sha_for_swimm_patch": "9d9e8168fb2c23367b9947273aa1a041687b3e2e"
->>>>>>> ce9a398f
 }