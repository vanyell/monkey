{
    "id": "AzD8XysWg1BBXCjCDkfq",
    "name": "Add a new configuration setting to the Agent ⚙",
    "dod": "Make the max victim number that Monkey will find before stopping configurable by the user instead of constant.",
    "description": "# Make something configurable\n\nIn this unit, you will learn how to add a configuration option to Monkey and how to use it in the Monkey Agent code. \n\n![computer fire](https://media.giphy.com/media/7J4P7cUur2DlErijp3/giphy.gif \"computer fire\")\n\n## Why is this important?\n\nEnabling users to configure the Monkey's behaviour gives them a lot more freedom in how they want to use the Monkey and enables more use cases.\n\n## What is \"Max victims to find\"?\n\nThe Monkey has a function which finds \"victim\" machines on the network for the Monkey to try and exploit. It's called `get_victim_machines`. This function accepts an argument which limits how many machines the Monkey should find.\n\nWe want to make that value editable by the user instead of constant in the code.\n\n## Manual testing\n\n1. After you've performed the required changes, reload the Server and check your value exists in the Internal tab of the config (see image).\n\n![](https://i.imgur.com/e0XAxuV.png)\n\n2. Set the new value to 1, and run Monkey locally (from source). See that the Monkey only scans one machine.",
    "summary": "* When changing config schema by adding or deleting keys, you need to update the Blackbox Test configurations as well [here](https://github.com/guardicore/monkey/tree/develop/envs/monkey_zoo/blackbox/island_configs).",
<<<<<<< HEAD
    "diff": "diff --git a/monkey/infection_monkey/config.py b/monkey/infection_monkey/config.py\nindex 1fbcb876..67ed19de 100644\n--- a/monkey/infection_monkey/config.py\n+++ b/monkey/infection_monkey/config.py\n@@ -120,9 +120,6 @@\n     exploiter_classes = []\n     system_info_collector_classes = []\n \n-    # how many victims to look for in a single scan iteration\n-    victims_max_find = 100\n-\n     # how many victims to exploit before stopping\n     victims_max_exploit = 100\n \ndiff --git a/monkey/infection_monkey/monkey.py b/monkey/infection_monkey/monkey.py\nindex 444bde45..ff23f671 100644\n--- a/monkey/infection_monkey/monkey.py\n+++ b/monkey/infection_monkey/monkey.py\n@@ -154,7 +154,7 @@\n                 if not self._keep_running or not WormConfiguration.alive:\n                     break\n \n-                machines = self._network.get_victim_machines(max_find=WormConfiguration.victims_max_find,\n+                machines = self._network.get_victim_machines(max_find=100,\n                                                              stop_callback=ControlClient.check_for_stop)\n                 is_empty = True\n                 for machine in machines:\ndiff --git a/monkey/monkey_island/cc/services/config_schema/internal.py b/monkey/monkey_island/cc/services/config_schema/internal.py\nindex bdbae246..d6042d35 100644\n--- a/monkey/monkey_island/cc/services/config_schema/internal.py\n+++ b/monkey/monkey_island/cc/services/config_schema/internal.py\n@@ -40,12 +40,6 @@\n             \"title\": \"Monkey\",\n             \"type\": \"object\",\n             \"properties\": {\n-                \"victims_max_find\": {\n-                    \"title\": \"Max victims to find\",\n-                    \"type\": \"integer\",\n-                    \"default\": 100,\n-                    \"description\": \"Determines the maximum number of machines the monkey is allowed to scan\"\n-                },\n                 \"victims_max_exploit\": {\n                     \"title\": \"Max victims to exploit\",\n                     \"type\": \"integer\",\n",
=======
    "hunksOrder": [
        "monkey/infection_monkey/config.py_0",
        "monkey/infection_monkey/monkey.py_0",
        "monkey/monkey_island/cc/services/config_schema/internal.py_0"
    ],
>>>>>>> 8f7a0aeb
    "tests": [],
    "hints": [
        "Look for `victims_max_exploit` - it's rather similar."
    ],
<<<<<<< HEAD
    "app_version": "0.2.1",
    "file_version": "1.0.3",
=======
    "play_mode": "all",
>>>>>>> 8f7a0aeb
    "swimmPatch": {
        "monkey/infection_monkey/config.py": {
            "diffType": "MODIFIED",
            "fileDiffHeader": "diff --git a/monkey/infection_monkey/config.py b/monkey/infection_monkey/config.py\nindex 1fbcb876..67ed19de 100644\n--- a/monkey/infection_monkey/config.py\n+++ b/monkey/infection_monkey/config.py",
            "hunks": [
                {
<<<<<<< HEAD
                    "swimmHunkMetadata": {},
                    "hunkDiffLines": [
                        "@@ -120,9 +120,6 @@",
                        "     exploiter_classes = []",
                        "     system_info_collector_classes = []",
                        " ",
                        "-    # how many victims to look for in a single scan iteration",
                        "-    victims_max_find = 100",
                        "-",
                        "     # how many victims to exploit before stopping",
                        "     victims_max_exploit = 100",
                        " "
=======
                    "swimmHunkMetadata": {
                        "hunkComments": []
                    },
                    "hunkDiffLines": [
                        "@@ -131,8 +131,6 @@",
                        "     exploiter_classes = []\r",
                        "     system_info_collector_classes = []\r",
                        " \r",
                        "-    # how many victims to look for in a single scan iteration\r",
                        "-    victims_max_find = 100\r",
                        " \r",
                        "     # how many victims to exploit before stopping\r",
                        "     victims_max_exploit = 100\r"
>>>>>>> 8f7a0aeb
                    ]
                }
            ]
        },
        "monkey/infection_monkey/monkey.py": {
            "diffType": "MODIFIED",
            "fileDiffHeader": "diff --git a/monkey/infection_monkey/monkey.py b/monkey/infection_monkey/monkey.py\nindex 444bde45..ff23f671 100644\n--- a/monkey/infection_monkey/monkey.py\n+++ b/monkey/infection_monkey/monkey.py",
            "hunks": [
                {
<<<<<<< HEAD
                    "swimmHunkMetadata": {},
                    "hunkDiffLines": [
                        "@@ -154,7 +154,7 @@",
                        "                 if not self._keep_running or not WormConfiguration.alive:",
                        "                     break",
                        " ",
                        "-                machines = self._network.get_victim_machines(max_find=WormConfiguration.victims_max_find,",
                        "+                machines = self._network.get_victim_machines(max_find=100,",
                        "                                                              stop_callback=ControlClient.check_for_stop)",
                        "                 is_empty = True",
                        "                 for machine in machines:"
=======
                    "swimmHunkMetadata": {
                        "hunkComments": []
                    },
                    "hunkDiffLines": [
                        "@@ -159,8 +159,6 @@",
                        "                 if not self._keep_running or not WormConfiguration.alive:\r",
                        "                     break\r",
                        " \r",
                        "-                machines = self._network.get_victim_machines(max_find=WormConfiguration.victims_max_find,\r",
                        "-                                                             stop_callback=ControlClient.check_for_stop)\r",
                        "                 is_empty = True\r",
                        "                 for machine in machines:\r",
                        "                     if ControlClient.check_for_stop():\r"
>>>>>>> 8f7a0aeb
                    ]
                }
            ]
        },
        "monkey/monkey_island/cc/services/config_schema/internal.py": {
            "diffType": "MODIFIED",
            "fileDiffHeader": "diff --git a/monkey/monkey_island/cc/services/config_schema/internal.py b/monkey/monkey_island/cc/services/config_schema/internal.py\nindex bdbae246..d6042d35 100644\n--- a/monkey/monkey_island/cc/services/config_schema/internal.py\n+++ b/monkey/monkey_island/cc/services/config_schema/internal.py",
            "hunks": [
                {
<<<<<<< HEAD
                    "swimmHunkMetadata": {},
                    "hunkDiffLines": [
                        "@@ -40,12 +40,6 @@",
                        "             \"title\": \"Monkey\",",
                        "             \"type\": \"object\",",
                        "             \"properties\": {",
                        "-                \"victims_max_find\": {",
                        "-                    \"title\": \"Max victims to find\",",
                        "-                    \"type\": \"integer\",",
                        "-                    \"default\": 100,",
                        "-                    \"description\": \"Determines the maximum number of machines the monkey is allowed to scan\"",
                        "-                },",
                        "                 \"victims_max_exploit\": {",
                        "                     \"title\": \"Max victims to exploit\",",
                        "                     \"type\": \"integer\","
                    ]
                }
            ]
        }
    }
=======
                    "swimmHunkMetadata": {
                        "hunkComments": []
                    },
                    "hunkDiffLines": [
                        "@@ -40,12 +40,6 @@",
                        "             \"title\": \"Monkey\",\r",
                        "             \"type\": \"object\",\r",
                        "             \"properties\": {\r",
                        "-                \"victims_max_find\": {\r",
                        "-                    \"title\": \"Max victims to find\",\r",
                        "-                    \"type\": \"integer\",\r",
                        "-                    \"default\": 100,\r",
                        "-                    \"description\": \"Determines the maximum number of machines the monkey is allowed to scan\"\r",
                        "-                },\r",
                        "                 \"victims_max_exploit\": {\r",
                        "                     \"title\": \"Max victims to exploit\",\r",
                        "                     \"type\": \"integer\",\r"
                    ]
                }
            ]
        }
    },
    "app_version": "0.3.5-1",
    "file_version": "1.0.4",
    "last_commit_sha_for_swimm_patch": "17ee823b086f0b027612e2d1864930d2c5593c3e"
>>>>>>> 8f7a0aeb
}<|MERGE_RESOLUTION|>--- conflicted
+++ resolved
@@ -4,45 +4,22 @@
     "dod": "Make the max victim number that Monkey will find before stopping configurable by the user instead of constant.",
     "description": "# Make something configurable\n\nIn this unit, you will learn how to add a configuration option to Monkey and how to use it in the Monkey Agent code. \n\n![computer fire](https://media.giphy.com/media/7J4P7cUur2DlErijp3/giphy.gif \"computer fire\")\n\n## Why is this important?\n\nEnabling users to configure the Monkey's behaviour gives them a lot more freedom in how they want to use the Monkey and enables more use cases.\n\n## What is \"Max victims to find\"?\n\nThe Monkey has a function which finds \"victim\" machines on the network for the Monkey to try and exploit. It's called `get_victim_machines`. This function accepts an argument which limits how many machines the Monkey should find.\n\nWe want to make that value editable by the user instead of constant in the code.\n\n## Manual testing\n\n1. After you've performed the required changes, reload the Server and check your value exists in the Internal tab of the config (see image).\n\n![](https://i.imgur.com/e0XAxuV.png)\n\n2. Set the new value to 1, and run Monkey locally (from source). See that the Monkey only scans one machine.",
     "summary": "* When changing config schema by adding or deleting keys, you need to update the Blackbox Test configurations as well [here](https://github.com/guardicore/monkey/tree/develop/envs/monkey_zoo/blackbox/island_configs).",
-<<<<<<< HEAD
-    "diff": "diff --git a/monkey/infection_monkey/config.py b/monkey/infection_monkey/config.py\nindex 1fbcb876..67ed19de 100644\n--- a/monkey/infection_monkey/config.py\n+++ b/monkey/infection_monkey/config.py\n@@ -120,9 +120,6 @@\n     exploiter_classes = []\n     system_info_collector_classes = []\n \n-    # how many victims to look for in a single scan iteration\n-    victims_max_find = 100\n-\n     # how many victims to exploit before stopping\n     victims_max_exploit = 100\n \ndiff --git a/monkey/infection_monkey/monkey.py b/monkey/infection_monkey/monkey.py\nindex 444bde45..ff23f671 100644\n--- a/monkey/infection_monkey/monkey.py\n+++ b/monkey/infection_monkey/monkey.py\n@@ -154,7 +154,7 @@\n                 if not self._keep_running or not WormConfiguration.alive:\n                     break\n \n-                machines = self._network.get_victim_machines(max_find=WormConfiguration.victims_max_find,\n+                machines = self._network.get_victim_machines(max_find=100,\n                                                              stop_callback=ControlClient.check_for_stop)\n                 is_empty = True\n                 for machine in machines:\ndiff --git a/monkey/monkey_island/cc/services/config_schema/internal.py b/monkey/monkey_island/cc/services/config_schema/internal.py\nindex bdbae246..d6042d35 100644\n--- a/monkey/monkey_island/cc/services/config_schema/internal.py\n+++ b/monkey/monkey_island/cc/services/config_schema/internal.py\n@@ -40,12 +40,6 @@\n             \"title\": \"Monkey\",\n             \"type\": \"object\",\n             \"properties\": {\n-                \"victims_max_find\": {\n-                    \"title\": \"Max victims to find\",\n-                    \"type\": \"integer\",\n-                    \"default\": 100,\n-                    \"description\": \"Determines the maximum number of machines the monkey is allowed to scan\"\n-                },\n                 \"victims_max_exploit\": {\n                     \"title\": \"Max victims to exploit\",\n                     \"type\": \"integer\",\n",
-=======
     "hunksOrder": [
         "monkey/infection_monkey/config.py_0",
         "monkey/infection_monkey/monkey.py_0",
         "monkey/monkey_island/cc/services/config_schema/internal.py_0"
     ],
->>>>>>> 8f7a0aeb
     "tests": [],
     "hints": [
         "Look for `victims_max_exploit` - it's rather similar."
     ],
-<<<<<<< HEAD
-    "app_version": "0.2.1",
-    "file_version": "1.0.3",
-=======
     "play_mode": "all",
->>>>>>> 8f7a0aeb
     "swimmPatch": {
         "monkey/infection_monkey/config.py": {
             "diffType": "MODIFIED",
             "fileDiffHeader": "diff --git a/monkey/infection_monkey/config.py b/monkey/infection_monkey/config.py\nindex 1fbcb876..67ed19de 100644\n--- a/monkey/infection_monkey/config.py\n+++ b/monkey/infection_monkey/config.py",
             "hunks": [
                 {
-<<<<<<< HEAD
-                    "swimmHunkMetadata": {},
-                    "hunkDiffLines": [
-                        "@@ -120,9 +120,6 @@",
-                        "     exploiter_classes = []",
-                        "     system_info_collector_classes = []",
-                        " ",
-                        "-    # how many victims to look for in a single scan iteration",
-                        "-    victims_max_find = 100",
-                        "-",
-                        "     # how many victims to exploit before stopping",
-                        "     victims_max_exploit = 100",
-                        " "
-=======
                     "swimmHunkMetadata": {
                         "hunkComments": []
                     },
@@ -56,7 +33,6 @@
                         " \r",
                         "     # how many victims to exploit before stopping\r",
                         "     victims_max_exploit = 100\r"
->>>>>>> 8f7a0aeb
                     ]
                 }
             ]
@@ -66,19 +42,6 @@
             "fileDiffHeader": "diff --git a/monkey/infection_monkey/monkey.py b/monkey/infection_monkey/monkey.py\nindex 444bde45..ff23f671 100644\n--- a/monkey/infection_monkey/monkey.py\n+++ b/monkey/infection_monkey/monkey.py",
             "hunks": [
                 {
-<<<<<<< HEAD
-                    "swimmHunkMetadata": {},
-                    "hunkDiffLines": [
-                        "@@ -154,7 +154,7 @@",
-                        "                 if not self._keep_running or not WormConfiguration.alive:",
-                        "                     break",
-                        " ",
-                        "-                machines = self._network.get_victim_machines(max_find=WormConfiguration.victims_max_find,",
-                        "+                machines = self._network.get_victim_machines(max_find=100,",
-                        "                                                              stop_callback=ControlClient.check_for_stop)",
-                        "                 is_empty = True",
-                        "                 for machine in machines:"
-=======
                     "swimmHunkMetadata": {
                         "hunkComments": []
                     },
@@ -92,7 +55,6 @@
                         "                 is_empty = True\r",
                         "                 for machine in machines:\r",
                         "                     if ControlClient.check_for_stop():\r"
->>>>>>> 8f7a0aeb
                     ]
                 }
             ]
@@ -102,28 +64,6 @@
             "fileDiffHeader": "diff --git a/monkey/monkey_island/cc/services/config_schema/internal.py b/monkey/monkey_island/cc/services/config_schema/internal.py\nindex bdbae246..d6042d35 100644\n--- a/monkey/monkey_island/cc/services/config_schema/internal.py\n+++ b/monkey/monkey_island/cc/services/config_schema/internal.py",
             "hunks": [
                 {
-<<<<<<< HEAD
-                    "swimmHunkMetadata": {},
-                    "hunkDiffLines": [
-                        "@@ -40,12 +40,6 @@",
-                        "             \"title\": \"Monkey\",",
-                        "             \"type\": \"object\",",
-                        "             \"properties\": {",
-                        "-                \"victims_max_find\": {",
-                        "-                    \"title\": \"Max victims to find\",",
-                        "-                    \"type\": \"integer\",",
-                        "-                    \"default\": 100,",
-                        "-                    \"description\": \"Determines the maximum number of machines the monkey is allowed to scan\"",
-                        "-                },",
-                        "                 \"victims_max_exploit\": {",
-                        "                     \"title\": \"Max victims to exploit\",",
-                        "                     \"type\": \"integer\","
-                    ]
-                }
-            ]
-        }
-    }
-=======
                     "swimmHunkMetadata": {
                         "hunkComments": []
                     },
@@ -149,5 +89,4 @@
     "app_version": "0.3.5-1",
     "file_version": "1.0.4",
     "last_commit_sha_for_swimm_patch": "17ee823b086f0b027612e2d1864930d2c5593c3e"
->>>>>>> 8f7a0aeb
 }