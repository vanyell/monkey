{
    "id": "OwcKMnALpn7tuBaJY1US",
    "name": "Add a new System Info Collector",
    "dod": "Add a system info collector that collects the machine hostname.",
    "description": "# What are system info collectors?\n\nWell, the name pretty much explains it. They are Monkey classes which collect various information regarding the victim system, such as Environment, SSH Info, Process List, Netstat and more. \n\n## What should I add? \n\nA system info collector which collects the hostname of the system.\n\n## Test manually\n\nOnce you're done, make sure that your collector:\n* Appears in the Island configuration, and is enabled by default\n* The collector actually runs when executing a Monkey.\n* Results show up in the relevant places:\n  * The infection map.\n  * The security report.\n  * The relevant MITRE techniques.\n\n**There are a lot of hints for this unit - don't be afraid to use them!**",
    "summary": "System info collectors are useful to get more data for various things, such as ZT tests or MITRE techniques. Take a look at some other techniques!",
<<<<<<< HEAD
=======
    "hunksOrder": [
        "monkey/common/data/system_info_collectors_names.py_0",
        "monkey/infection_monkey/system_info/collectors/hostname_collector.py_0",
        "monkey/monkey_island/cc/services/config_schema/definitions/system_info_collector_classes.py_0",
        "monkey/monkey_island/cc/services/config_schema/definitions/system_info_collector_classes.py_1",
        "monkey/monkey_island/cc/services/config_schema/monkey.py_0",
        "monkey/monkey_island/cc/services/config_schema/monkey.py_1",
        "monkey/monkey_island/cc/services/telemetry/processing/system_info_collectors/hostname.py_0",
        "monkey/monkey_island/cc/services/telemetry/processing/system_info_collectors/system_info_telemetry_dispatcher.py_0",
        "monkey/monkey_island/cc/services/telemetry/processing/system_info_collectors/system_info_telemetry_dispatcher.py_1"
    ],
>>>>>>> 8f7a0aeb
    "tests": [],
    "hints": [
        "First thing you should do is take a look at a different collector (like EnvironmentCollector) and 100% understand how it runs, how results are relayed back to the server, and how the server processes the data.",
        "Try to run \"socket.getfqdn()\".",
        "Take a look at SystemInfoCollector - that's the base class you'll need to implement.",
        "Make sure you add the new collector to the configuration in all relevant places, including making it ON by default!"
    ],
<<<<<<< HEAD
    "swimmPatch": {
        "monkey/common/common_consts/system_info_collectors_names.py": {
            "diffType": "MODIFIED",
            "fileDiffHeader": "diff --git a/monkey/common/common_consts/system_info_collectors_names.py b/monkey/common/common_consts/system_info_collectors_names.py\nindex c93cb253..bce6f86e 100644\n--- a/monkey/common/common_consts/system_info_collectors_names.py\n+++ b/monkey/common/common_consts/system_info_collectors_names.py",
            "hunks": [
                {
                    "swimmHunkMetadata": {},
=======
    "play_mode": "all",
    "swimmPatch": {
        "monkey/common/data/system_info_collectors_names.py": {
            "diffType": "MODIFIED",
            "fileDiffHeader": "diff --git a/monkey/common/data/system_info_collectors_names.py b/monkey/common/data/system_info_collectors_names.py\nindex 175a054e..3b478dc9 100644\n--- a/monkey/common/data/system_info_collectors_names.py\n+++ b/monkey/common/data/system_info_collectors_names.py",
            "hunks": [
                {
                    "swimmHunkMetadata": {
                        "hunkComments": []
                    },
>>>>>>> 8f7a0aeb
                    "hunkDiffLines": [
                        "@@ -1,5 +1,5 @@",
                        " AWS_COLLECTOR = \"AwsCollector\"",
                        "-HOSTNAME_COLLECTOR = \"HostnameCollector\"",
                        "+# SWIMMER: Collector name goes here.",
                        " ENVIRONMENT_COLLECTOR = \"EnvironmentCollector\"",
                        " PROCESS_LIST_COLLECTOR = \"ProcessListCollector\"",
                        " MIMIKATZ_COLLECTOR = \"MimikatzCollector\""
                    ]
                }
            ]
        },
        "monkey/infection_monkey/system_info/collectors/hostname_collector.py": {
            "diffType": "MODIFIED",
<<<<<<< HEAD
            "fileDiffHeader": "diff --git a/monkey/infection_monkey/system_info/collectors/hostname_collector.py b/monkey/infection_monkey/system_info/collectors/hostname_collector.py\nindex 0aeecd9f..4dc6701a 100644\n--- a/monkey/infection_monkey/system_info/collectors/hostname_collector.py\n+++ b/monkey/infection_monkey/system_info/collectors/hostname_collector.py",
            "hunks": [
                {
                    "swimmHunkMetadata": {},
                    "hunkDiffLines": [
                        "@@ -1,15 +1,5 @@",
                        " import logging",
                        "-import socket",
                        "-",
                        "-from common.common_consts.system_info_collectors_names import HOSTNAME_COLLECTOR",
                        "-from infection_monkey.system_info.system_info_collector import SystemInfoCollector",
=======
            "fileDiffHeader": "diff --git a/monkey/infection_monkey/system_info/collectors/hostname_collector.py b/monkey/infection_monkey/system_info/collectors/hostname_collector.py\nindex ae956081..bdeb5033 100644\n--- a/monkey/infection_monkey/system_info/collectors/hostname_collector.py\n+++ b/monkey/infection_monkey/system_info/collectors/hostname_collector.py",
            "hunks": [
                {
                    "swimmHunkMetadata": {
                        "hunkComments": []
                    },
                    "hunkDiffLines": [
                        "@@ -1,16 +1,5 @@",
                        " import logging",
                        "-import socket",
                        "-",
                        "-from common.data.system_info_collectors_names import HOSTNAME_COLLECTOR",
                        "-from infection_monkey.system_info.system_info_collector import \\",
                        "-    SystemInfoCollector",
>>>>>>> 8f7a0aeb
                        " ",
                        " logger = logging.getLogger(__name__)",
                        " ",
                        "-",
                        "+# SWIMMER: The collector class goes here.",
                        "-class HostnameCollector(SystemInfoCollector):",
                        "-    def __init__(self):",
                        "-        super().__init__(name=HOSTNAME_COLLECTOR)",
                        "-",
                        "-    def collect(self) -> dict:",
                        "-        return {\"hostname\": socket.getfqdn()}"
                    ]
                }
            ]
        },
        "monkey/monkey_island/cc/services/config_schema/definitions/system_info_collector_classes.py": {
            "diffType": "MODIFIED",
<<<<<<< HEAD
            "fileDiffHeader": "diff --git a/monkey/monkey_island/cc/services/config_schema/definitions/system_info_collector_classes.py b/monkey/monkey_island/cc/services/config_schema/definitions/system_info_collector_classes.py\nindex 0ea92bea..f4517b90 100644\n--- a/monkey/monkey_island/cc/services/config_schema/definitions/system_info_collector_classes.py\n+++ b/monkey/monkey_island/cc/services/config_schema/definitions/system_info_collector_classes.py",
            "hunks": [
                {
                    "swimmHunkMetadata": {},
                    "hunkDiffLines": [
                        "@@ -1,5 +1,5 @@",
                        " from common.common_consts.system_info_collectors_names import (AWS_COLLECTOR, AZURE_CRED_COLLECTOR,",
                        "-                                                               ENVIRONMENT_COLLECTOR, HOSTNAME_COLLECTOR,",
                        "+                                                               ENVIRONMENT_COLLECTOR,",
                        "                                                                MIMIKATZ_COLLECTOR, PROCESS_LIST_COLLECTOR)",
                        " ",
                        " SYSTEM_INFO_COLLECTOR_CLASSES = {"
                    ]
                },
                {
                    "swimmHunkMetadata": {},
                    "hunkDiffLines": [
                        "@@ -34,15 +34,7 @@",
=======
            "fileDiffHeader": "diff --git a/monkey/monkey_island/cc/services/config_schema/definitions/system_info_collector_classes.py b/monkey/monkey_island/cc/services/config_schema/definitions/system_info_collector_classes.py\nindex 174133f4..de961fbd 100644\n--- a/monkey/monkey_island/cc/services/config_schema/definitions/system_info_collector_classes.py\n+++ b/monkey/monkey_island/cc/services/config_schema/definitions/system_info_collector_classes.py",
            "hunks": [
                {
                    "swimmHunkMetadata": {
                        "hunkComments": []
                    },
                    "hunkDiffLines": [
                        "@@ -1,7 +1,6 @@",
                        " from common.data.system_info_collectors_names import (AWS_COLLECTOR,",
                        "                                                       AZURE_CRED_COLLECTOR,",
                        "                                                       ENVIRONMENT_COLLECTOR,",
                        "-                                                      HOSTNAME_COLLECTOR,",
                        "                                                       MIMIKATZ_COLLECTOR,",
                        "                                                       PROCESS_LIST_COLLECTOR)",
                        " "
                    ]
                },
                {
                    "swimmHunkMetadata": {
                        "hunkComments": []
                    },
                    "hunkDiffLines": [
                        "@@ -40,16 +39,7 @@",
>>>>>>> 8f7a0aeb
                        "             \"info\": \"If on AWS, collects more information about the AWS instance currently running on.\",",
                        "             \"attack_techniques\": [\"T1082\"]",
                        "         },",
                        "-        {",
                        "+        # SWIMMER: Collector config goes here. Tip: Hostname collection relates to the T1082 and T1016 techniques.",
                        "-            \"type\": \"string\",",
                        "-            \"enum\": [",
                        "-                HOSTNAME_COLLECTOR",
                        "-            ],",
                        "-            \"title\": \"Hostname collector\",",
<<<<<<< HEAD
=======
                        "-            \"safe\": True,",
>>>>>>> 8f7a0aeb
                        "-            \"info\": \"Collects machine's hostname.\",",
                        "-            \"attack_techniques\": [\"T1082\", \"T1016\"]",
                        "-        },",
                        "         {",
                        "             \"type\": \"string\",",
                        "             \"enum\": ["
                    ]
                }
            ]
        },
        "monkey/monkey_island/cc/services/config_schema/monkey.py": {
            "diffType": "MODIFIED",
<<<<<<< HEAD
            "fileDiffHeader": "diff --git a/monkey/monkey_island/cc/services/config_schema/monkey.py b/monkey/monkey_island/cc/services/config_schema/monkey.py\nindex 01d46367..84cd9123 100644\n--- a/monkey/monkey_island/cc/services/config_schema/monkey.py\n+++ b/monkey/monkey_island/cc/services/config_schema/monkey.py",
            "hunks": [
                {
                    "swimmHunkMetadata": {},
                    "hunkDiffLines": [
                        "@@ -1,5 +1,5 @@",
                        " from common.common_consts.system_info_collectors_names import (AWS_COLLECTOR, AZURE_CRED_COLLECTOR,",
                        "-                                                               ENVIRONMENT_COLLECTOR, HOSTNAME_COLLECTOR,",
                        "+                                                               ENVIRONMENT_COLLECTOR,",
                        "                                                                MIMIKATZ_COLLECTOR, PROCESS_LIST_COLLECTOR)",
                        " ",
                        " MONKEY = {"
                    ]
                },
                {
                    "swimmHunkMetadata": {},
                    "hunkDiffLines": [
                        "@@ -85,7 +85,6 @@",
=======
            "fileDiffHeader": "diff --git a/monkey/monkey_island/cc/services/config_schema/monkey.py b/monkey/monkey_island/cc/services/config_schema/monkey.py\nindex b47d6a15..1b1962a4 100644\n--- a/monkey/monkey_island/cc/services/config_schema/monkey.py\n+++ b/monkey/monkey_island/cc/services/config_schema/monkey.py",
            "hunks": [
                {
                    "swimmHunkMetadata": {
                        "hunkComments": []
                    },
                    "hunkDiffLines": [
                        "@@ -1,7 +1,6 @@",
                        " from common.data.system_info_collectors_names import (AWS_COLLECTOR,",
                        "                                                       AZURE_CRED_COLLECTOR,",
                        "                                                       ENVIRONMENT_COLLECTOR,",
                        "-                                                      HOSTNAME_COLLECTOR,",
                        "                                                       MIMIKATZ_COLLECTOR,",
                        "                                                       PROCESS_LIST_COLLECTOR)",
                        " "
                    ]
                },
                {
                    "swimmHunkMetadata": {
                        "hunkComments": []
                    },
                    "hunkDiffLines": [
                        "@@ -88,7 +87,6 @@",
>>>>>>> 8f7a0aeb
                        "                     \"default\": [",
                        "                         ENVIRONMENT_COLLECTOR,",
                        "                         AWS_COLLECTOR,",
                        "-                        HOSTNAME_COLLECTOR,",
                        "                         PROCESS_LIST_COLLECTOR,",
                        "                         MIMIKATZ_COLLECTOR,",
                        "                         AZURE_CRED_COLLECTOR"
                    ]
                }
            ]
        },
        "monkey/monkey_island/cc/services/telemetry/processing/system_info_collectors/hostname.py": {
            "diffType": "MODIFIED",
<<<<<<< HEAD
            "fileDiffHeader": "diff --git a/monkey/monkey_island/cc/services/telemetry/processing/system_info_collectors/hostname.py b/monkey/monkey_island/cc/services/telemetry/processing/system_info_collectors/hostname.py\nindex e2de4519..8764e29d 100644\n--- a/monkey/monkey_island/cc/services/telemetry/processing/system_info_collectors/hostname.py\n+++ b/monkey/monkey_island/cc/services/telemetry/processing/system_info_collectors/hostname.py",
            "hunks": [
                {
                    "swimmHunkMetadata": {},
=======
            "fileDiffHeader": "diff --git a/monkey/monkey_island/cc/services/telemetry/processing/system_info_collectors/hostname.py b/monkey/monkey_island/cc/services/telemetry/processing/system_info_collectors/hostname.py\nindex e2de4519..04bc3556 100644\n--- a/monkey/monkey_island/cc/services/telemetry/processing/system_info_collectors/hostname.py\n+++ b/monkey/monkey_island/cc/services/telemetry/processing/system_info_collectors/hostname.py",
            "hunks": [
                {
                    "swimmHunkMetadata": {
                        "hunkComments": []
                    },
>>>>>>> 8f7a0aeb
                    "hunkDiffLines": [
                        "@@ -1,9 +1,9 @@",
                        " import logging",
                        " ",
                        "-from monkey_island.cc.models.monkey import Monkey",
                        "+# SWIMMER: This will be useful :) monkey_island.cc.models.monkey.Monkey has the useful",
<<<<<<< HEAD
                        "+# \"get_single_monkey_by_guid\" and \"set_hostname\" methods",
=======
                        "+# \"get_single_monkey_by_guid\" and \"set_hostname\" methods.",
>>>>>>> 8f7a0aeb
                        " ",
                        " logger = logging.getLogger(__name__)",
                        " ",
                        " ",
                        "-def process_hostname_telemetry(collector_results, monkey_guid):",
                        "+# SWIMMER: Processing function goes here.",
                        "-    Monkey.get_single_monkey_by_guid(monkey_guid).set_hostname(collector_results[\"hostname\"])"
                    ]
                }
            ]
        },
        "monkey/monkey_island/cc/services/telemetry/processing/system_info_collectors/system_info_telemetry_dispatcher.py": {
            "diffType": "MODIFIED",
<<<<<<< HEAD
            "fileDiffHeader": "diff --git a/monkey/monkey_island/cc/services/telemetry/processing/system_info_collectors/system_info_telemetry_dispatcher.py b/monkey/monkey_island/cc/services/telemetry/processing/system_info_collectors/system_info_telemetry_dispatcher.py\nindex 1d71c89c..edb1aefa 100644\n--- a/monkey/monkey_island/cc/services/telemetry/processing/system_info_collectors/system_info_telemetry_dispatcher.py\n+++ b/monkey/monkey_island/cc/services/telemetry/processing/system_info_collectors/system_info_telemetry_dispatcher.py",
            "hunks": [
                {
                    "swimmHunkMetadata": {},
                    "hunkDiffLines": [
                        "@@ -2,11 +2,10 @@",
                        " import typing",
                        " ",
                        " from common.common_consts.system_info_collectors_names import (",
                        "-    AWS_COLLECTOR, ENVIRONMENT_COLLECTOR, HOSTNAME_COLLECTOR, PROCESS_LIST_COLLECTOR, SCOUTSUITE_COLLECTOR)",
                        "+    AWS_COLLECTOR, ENVIRONMENT_COLLECTOR, PROCESS_LIST_COLLECTOR, SCOUTSUITE_COLLECTOR)",
                        " from monkey_island.cc.services.telemetry.processing.system_info_collectors.aws import process_aws_telemetry",
                        " from monkey_island.cc.services.telemetry.processing.system_info_collectors.environment import \\",
                        "     process_environment_telemetry",
                        "-from monkey_island.cc.services.telemetry.processing.system_info_collectors.hostname import process_hostname_telemetry",
                        " from monkey_island.cc.services.telemetry.processing.system_info_collectors.scoutsuite import \\",
                        "     process_scout_suite_telemetry",
                        " from monkey_island.cc.services.telemetry.zero_trust_checks.antivirus_existence import check_antivirus_existence"
                    ]
                },
                {
                    "swimmHunkMetadata": {},
                    "hunkDiffLines": [
                        "@@ -16,7 +15,6 @@",
=======
            "fileDiffHeader": "diff --git a/monkey/monkey_island/cc/services/telemetry/processing/system_info_collectors/system_info_telemetry_dispatcher.py b/monkey/monkey_island/cc/services/telemetry/processing/system_info_collectors/system_info_telemetry_dispatcher.py\nindex 639a392c..7aa6d3a6 100644\n--- a/monkey/monkey_island/cc/services/telemetry/processing/system_info_collectors/system_info_telemetry_dispatcher.py\n+++ b/monkey/monkey_island/cc/services/telemetry/processing/system_info_collectors/system_info_telemetry_dispatcher.py",
            "hunks": [
                {
                    "swimmHunkMetadata": {
                        "hunkComments": []
                    },
                    "hunkDiffLines": [
                        "@@ -3,14 +3,11 @@",
                        " ",
                        " from common.data.system_info_collectors_names import (AWS_COLLECTOR,",
                        "                                                       ENVIRONMENT_COLLECTOR,",
                        "-                                                      HOSTNAME_COLLECTOR,",
                        "                                                       PROCESS_LIST_COLLECTOR)",
                        " from monkey_island.cc.services.telemetry.processing.system_info_collectors.aws import \\",
                        "     process_aws_telemetry",
                        " from monkey_island.cc.services.telemetry.processing.system_info_collectors.environment import \\",
                        "     process_environment_telemetry",
                        "-from monkey_island.cc.services.telemetry.processing.system_info_collectors.hostname import \\",
                        "-    process_hostname_telemetry",
                        " from monkey_island.cc.services.telemetry.zero_trust_tests.antivirus_existence import \\",
                        "     test_antivirus_existence",
                        " "
                    ]
                },
                {
                    "swimmHunkMetadata": {
                        "hunkComments": []
                    },
                    "hunkDiffLines": [
                        "@@ -19,7 +16,6 @@",
>>>>>>> 8f7a0aeb
                        " SYSTEM_INFO_COLLECTOR_TO_TELEMETRY_PROCESSORS = {",
                        "     AWS_COLLECTOR: [process_aws_telemetry],",
                        "     ENVIRONMENT_COLLECTOR: [process_environment_telemetry],",
                        "-    HOSTNAME_COLLECTOR: [process_hostname_telemetry],",
<<<<<<< HEAD
                        "     PROCESS_LIST_COLLECTOR: [check_antivirus_existence],",
                        "     SCOUTSUITE_COLLECTOR: [process_scout_suite_telemetry]",
                        " }"
                    ]
                }
            ]
        }
    },
    "app_version": "0.2.1",
    "file_version": "1.0.3"
=======
                        "     PROCESS_LIST_COLLECTOR: [test_antivirus_existence]",
                        " }",
                        " "
                    ]
                }
            ]
        }
    },
    "app_version": "0.3.5-1",
    "file_version": "1.0.4"
>>>>>>> 8f7a0aeb
}<|MERGE_RESOLUTION|>--- conflicted
+++ resolved
@@ -4,8 +4,6 @@
     "dod": "Add a system info collector that collects the machine hostname.",
     "description": "# What are system info collectors?\n\nWell, the name pretty much explains it. They are Monkey classes which collect various information regarding the victim system, such as Environment, SSH Info, Process List, Netstat and more. \n\n## What should I add? \n\nA system info collector which collects the hostname of the system.\n\n## Test manually\n\nOnce you're done, make sure that your collector:\n* Appears in the Island configuration, and is enabled by default\n* The collector actually runs when executing a Monkey.\n* Results show up in the relevant places:\n  * The infection map.\n  * The security report.\n  * The relevant MITRE techniques.\n\n**There are a lot of hints for this unit - don't be afraid to use them!**",
     "summary": "System info collectors are useful to get more data for various things, such as ZT tests or MITRE techniques. Take a look at some other techniques!",
-<<<<<<< HEAD
-=======
     "hunksOrder": [
         "monkey/common/data/system_info_collectors_names.py_0",
         "monkey/infection_monkey/system_info/collectors/hostname_collector.py_0",
@@ -17,7 +15,6 @@
         "monkey/monkey_island/cc/services/telemetry/processing/system_info_collectors/system_info_telemetry_dispatcher.py_0",
         "monkey/monkey_island/cc/services/telemetry/processing/system_info_collectors/system_info_telemetry_dispatcher.py_1"
     ],
->>>>>>> 8f7a0aeb
     "tests": [],
     "hints": [
         "First thing you should do is take a look at a different collector (like EnvironmentCollector) and 100% understand how it runs, how results are relayed back to the server, and how the server processes the data.",
@@ -25,15 +22,6 @@
         "Take a look at SystemInfoCollector - that's the base class you'll need to implement.",
         "Make sure you add the new collector to the configuration in all relevant places, including making it ON by default!"
     ],
-<<<<<<< HEAD
-    "swimmPatch": {
-        "monkey/common/common_consts/system_info_collectors_names.py": {
-            "diffType": "MODIFIED",
-            "fileDiffHeader": "diff --git a/monkey/common/common_consts/system_info_collectors_names.py b/monkey/common/common_consts/system_info_collectors_names.py\nindex c93cb253..bce6f86e 100644\n--- a/monkey/common/common_consts/system_info_collectors_names.py\n+++ b/monkey/common/common_consts/system_info_collectors_names.py",
-            "hunks": [
-                {
-                    "swimmHunkMetadata": {},
-=======
     "play_mode": "all",
     "swimmPatch": {
         "monkey/common/data/system_info_collectors_names.py": {
@@ -44,7 +32,6 @@
                     "swimmHunkMetadata": {
                         "hunkComments": []
                     },
->>>>>>> 8f7a0aeb
                     "hunkDiffLines": [
                         "@@ -1,5 +1,5 @@",
                         " AWS_COLLECTOR = \"AwsCollector\"",
@@ -59,19 +46,6 @@
         },
         "monkey/infection_monkey/system_info/collectors/hostname_collector.py": {
             "diffType": "MODIFIED",
-<<<<<<< HEAD
-            "fileDiffHeader": "diff --git a/monkey/infection_monkey/system_info/collectors/hostname_collector.py b/monkey/infection_monkey/system_info/collectors/hostname_collector.py\nindex 0aeecd9f..4dc6701a 100644\n--- a/monkey/infection_monkey/system_info/collectors/hostname_collector.py\n+++ b/monkey/infection_monkey/system_info/collectors/hostname_collector.py",
-            "hunks": [
-                {
-                    "swimmHunkMetadata": {},
-                    "hunkDiffLines": [
-                        "@@ -1,15 +1,5 @@",
-                        " import logging",
-                        "-import socket",
-                        "-",
-                        "-from common.common_consts.system_info_collectors_names import HOSTNAME_COLLECTOR",
-                        "-from infection_monkey.system_info.system_info_collector import SystemInfoCollector",
-=======
             "fileDiffHeader": "diff --git a/monkey/infection_monkey/system_info/collectors/hostname_collector.py b/monkey/infection_monkey/system_info/collectors/hostname_collector.py\nindex ae956081..bdeb5033 100644\n--- a/monkey/infection_monkey/system_info/collectors/hostname_collector.py\n+++ b/monkey/infection_monkey/system_info/collectors/hostname_collector.py",
             "hunks": [
                 {
@@ -86,7 +60,6 @@
                         "-from common.data.system_info_collectors_names import HOSTNAME_COLLECTOR",
                         "-from infection_monkey.system_info.system_info_collector import \\",
                         "-    SystemInfoCollector",
->>>>>>> 8f7a0aeb
                         " ",
                         " logger = logging.getLogger(__name__)",
                         " ",
@@ -104,26 +77,6 @@
         },
         "monkey/monkey_island/cc/services/config_schema/definitions/system_info_collector_classes.py": {
             "diffType": "MODIFIED",
-<<<<<<< HEAD
-            "fileDiffHeader": "diff --git a/monkey/monkey_island/cc/services/config_schema/definitions/system_info_collector_classes.py b/monkey/monkey_island/cc/services/config_schema/definitions/system_info_collector_classes.py\nindex 0ea92bea..f4517b90 100644\n--- a/monkey/monkey_island/cc/services/config_schema/definitions/system_info_collector_classes.py\n+++ b/monkey/monkey_island/cc/services/config_schema/definitions/system_info_collector_classes.py",
-            "hunks": [
-                {
-                    "swimmHunkMetadata": {},
-                    "hunkDiffLines": [
-                        "@@ -1,5 +1,5 @@",
-                        " from common.common_consts.system_info_collectors_names import (AWS_COLLECTOR, AZURE_CRED_COLLECTOR,",
-                        "-                                                               ENVIRONMENT_COLLECTOR, HOSTNAME_COLLECTOR,",
-                        "+                                                               ENVIRONMENT_COLLECTOR,",
-                        "                                                                MIMIKATZ_COLLECTOR, PROCESS_LIST_COLLECTOR)",
-                        " ",
-                        " SYSTEM_INFO_COLLECTOR_CLASSES = {"
-                    ]
-                },
-                {
-                    "swimmHunkMetadata": {},
-                    "hunkDiffLines": [
-                        "@@ -34,15 +34,7 @@",
-=======
             "fileDiffHeader": "diff --git a/monkey/monkey_island/cc/services/config_schema/definitions/system_info_collector_classes.py b/monkey/monkey_island/cc/services/config_schema/definitions/system_info_collector_classes.py\nindex 174133f4..de961fbd 100644\n--- a/monkey/monkey_island/cc/services/config_schema/definitions/system_info_collector_classes.py\n+++ b/monkey/monkey_island/cc/services/config_schema/definitions/system_info_collector_classes.py",
             "hunks": [
                 {
@@ -147,7 +100,6 @@
                     },
                     "hunkDiffLines": [
                         "@@ -40,16 +39,7 @@",
->>>>>>> 8f7a0aeb
                         "             \"info\": \"If on AWS, collects more information about the AWS instance currently running on.\",",
                         "             \"attack_techniques\": [\"T1082\"]",
                         "         },",
@@ -158,10 +110,7 @@
                         "-                HOSTNAME_COLLECTOR",
                         "-            ],",
                         "-            \"title\": \"Hostname collector\",",
-<<<<<<< HEAD
-=======
                         "-            \"safe\": True,",
->>>>>>> 8f7a0aeb
                         "-            \"info\": \"Collects machine's hostname.\",",
                         "-            \"attack_techniques\": [\"T1082\", \"T1016\"]",
                         "-        },",
@@ -174,26 +123,6 @@
         },
         "monkey/monkey_island/cc/services/config_schema/monkey.py": {
             "diffType": "MODIFIED",
-<<<<<<< HEAD
-            "fileDiffHeader": "diff --git a/monkey/monkey_island/cc/services/config_schema/monkey.py b/monkey/monkey_island/cc/services/config_schema/monkey.py\nindex 01d46367..84cd9123 100644\n--- a/monkey/monkey_island/cc/services/config_schema/monkey.py\n+++ b/monkey/monkey_island/cc/services/config_schema/monkey.py",
-            "hunks": [
-                {
-                    "swimmHunkMetadata": {},
-                    "hunkDiffLines": [
-                        "@@ -1,5 +1,5 @@",
-                        " from common.common_consts.system_info_collectors_names import (AWS_COLLECTOR, AZURE_CRED_COLLECTOR,",
-                        "-                                                               ENVIRONMENT_COLLECTOR, HOSTNAME_COLLECTOR,",
-                        "+                                                               ENVIRONMENT_COLLECTOR,",
-                        "                                                                MIMIKATZ_COLLECTOR, PROCESS_LIST_COLLECTOR)",
-                        " ",
-                        " MONKEY = {"
-                    ]
-                },
-                {
-                    "swimmHunkMetadata": {},
-                    "hunkDiffLines": [
-                        "@@ -85,7 +85,6 @@",
-=======
             "fileDiffHeader": "diff --git a/monkey/monkey_island/cc/services/config_schema/monkey.py b/monkey/monkey_island/cc/services/config_schema/monkey.py\nindex b47d6a15..1b1962a4 100644\n--- a/monkey/monkey_island/cc/services/config_schema/monkey.py\n+++ b/monkey/monkey_island/cc/services/config_schema/monkey.py",
             "hunks": [
                 {
@@ -217,7 +146,6 @@
                     },
                     "hunkDiffLines": [
                         "@@ -88,7 +87,6 @@",
->>>>>>> 8f7a0aeb
                         "                     \"default\": [",
                         "                         ENVIRONMENT_COLLECTOR,",
                         "                         AWS_COLLECTOR,",
@@ -231,30 +159,19 @@
         },
         "monkey/monkey_island/cc/services/telemetry/processing/system_info_collectors/hostname.py": {
             "diffType": "MODIFIED",
-<<<<<<< HEAD
-            "fileDiffHeader": "diff --git a/monkey/monkey_island/cc/services/telemetry/processing/system_info_collectors/hostname.py b/monkey/monkey_island/cc/services/telemetry/processing/system_info_collectors/hostname.py\nindex e2de4519..8764e29d 100644\n--- a/monkey/monkey_island/cc/services/telemetry/processing/system_info_collectors/hostname.py\n+++ b/monkey/monkey_island/cc/services/telemetry/processing/system_info_collectors/hostname.py",
-            "hunks": [
-                {
-                    "swimmHunkMetadata": {},
-=======
             "fileDiffHeader": "diff --git a/monkey/monkey_island/cc/services/telemetry/processing/system_info_collectors/hostname.py b/monkey/monkey_island/cc/services/telemetry/processing/system_info_collectors/hostname.py\nindex e2de4519..04bc3556 100644\n--- a/monkey/monkey_island/cc/services/telemetry/processing/system_info_collectors/hostname.py\n+++ b/monkey/monkey_island/cc/services/telemetry/processing/system_info_collectors/hostname.py",
             "hunks": [
                 {
                     "swimmHunkMetadata": {
                         "hunkComments": []
                     },
->>>>>>> 8f7a0aeb
                     "hunkDiffLines": [
                         "@@ -1,9 +1,9 @@",
                         " import logging",
                         " ",
                         "-from monkey_island.cc.models.monkey import Monkey",
                         "+# SWIMMER: This will be useful :) monkey_island.cc.models.monkey.Monkey has the useful",
-<<<<<<< HEAD
-                        "+# \"get_single_monkey_by_guid\" and \"set_hostname\" methods",
-=======
                         "+# \"get_single_monkey_by_guid\" and \"set_hostname\" methods.",
->>>>>>> 8f7a0aeb
                         " ",
                         " logger = logging.getLogger(__name__)",
                         " ",
@@ -268,32 +185,6 @@
         },
         "monkey/monkey_island/cc/services/telemetry/processing/system_info_collectors/system_info_telemetry_dispatcher.py": {
             "diffType": "MODIFIED",
-<<<<<<< HEAD
-            "fileDiffHeader": "diff --git a/monkey/monkey_island/cc/services/telemetry/processing/system_info_collectors/system_info_telemetry_dispatcher.py b/monkey/monkey_island/cc/services/telemetry/processing/system_info_collectors/system_info_telemetry_dispatcher.py\nindex 1d71c89c..edb1aefa 100644\n--- a/monkey/monkey_island/cc/services/telemetry/processing/system_info_collectors/system_info_telemetry_dispatcher.py\n+++ b/monkey/monkey_island/cc/services/telemetry/processing/system_info_collectors/system_info_telemetry_dispatcher.py",
-            "hunks": [
-                {
-                    "swimmHunkMetadata": {},
-                    "hunkDiffLines": [
-                        "@@ -2,11 +2,10 @@",
-                        " import typing",
-                        " ",
-                        " from common.common_consts.system_info_collectors_names import (",
-                        "-    AWS_COLLECTOR, ENVIRONMENT_COLLECTOR, HOSTNAME_COLLECTOR, PROCESS_LIST_COLLECTOR, SCOUTSUITE_COLLECTOR)",
-                        "+    AWS_COLLECTOR, ENVIRONMENT_COLLECTOR, PROCESS_LIST_COLLECTOR, SCOUTSUITE_COLLECTOR)",
-                        " from monkey_island.cc.services.telemetry.processing.system_info_collectors.aws import process_aws_telemetry",
-                        " from monkey_island.cc.services.telemetry.processing.system_info_collectors.environment import \\",
-                        "     process_environment_telemetry",
-                        "-from monkey_island.cc.services.telemetry.processing.system_info_collectors.hostname import process_hostname_telemetry",
-                        " from monkey_island.cc.services.telemetry.processing.system_info_collectors.scoutsuite import \\",
-                        "     process_scout_suite_telemetry",
-                        " from monkey_island.cc.services.telemetry.zero_trust_checks.antivirus_existence import check_antivirus_existence"
-                    ]
-                },
-                {
-                    "swimmHunkMetadata": {},
-                    "hunkDiffLines": [
-                        "@@ -16,7 +15,6 @@",
-=======
             "fileDiffHeader": "diff --git a/monkey/monkey_island/cc/services/telemetry/processing/system_info_collectors/system_info_telemetry_dispatcher.py b/monkey/monkey_island/cc/services/telemetry/processing/system_info_collectors/system_info_telemetry_dispatcher.py\nindex 639a392c..7aa6d3a6 100644\n--- a/monkey/monkey_island/cc/services/telemetry/processing/system_info_collectors/system_info_telemetry_dispatcher.py\n+++ b/monkey/monkey_island/cc/services/telemetry/processing/system_info_collectors/system_info_telemetry_dispatcher.py",
             "hunks": [
                 {
@@ -324,23 +215,10 @@
                     },
                     "hunkDiffLines": [
                         "@@ -19,7 +16,6 @@",
->>>>>>> 8f7a0aeb
                         " SYSTEM_INFO_COLLECTOR_TO_TELEMETRY_PROCESSORS = {",
                         "     AWS_COLLECTOR: [process_aws_telemetry],",
                         "     ENVIRONMENT_COLLECTOR: [process_environment_telemetry],",
                         "-    HOSTNAME_COLLECTOR: [process_hostname_telemetry],",
-<<<<<<< HEAD
-                        "     PROCESS_LIST_COLLECTOR: [check_antivirus_existence],",
-                        "     SCOUTSUITE_COLLECTOR: [process_scout_suite_telemetry]",
-                        " }"
-                    ]
-                }
-            ]
-        }
-    },
-    "app_version": "0.2.1",
-    "file_version": "1.0.3"
-=======
                         "     PROCESS_LIST_COLLECTOR: [test_antivirus_existence]",
                         " }",
                         " "
@@ -351,5 +229,4 @@
     },
     "app_version": "0.3.5-1",
     "file_version": "1.0.4"
->>>>>>> 8f7a0aeb
 }