--- conflicted
+++ resolved
@@ -158,10 +158,6 @@
                     else:
                         LOG.debug("Dropper source file '%s' is marked for deletion on next boot",
                                   self._config['source_path'])
-<<<<<<< HEAD
-                        T1106Telem(ScanStatus.USED, UsageEnum.DROPPER.name).send()
-=======
                         T1106Telem(ScanStatus.USED, UsageEnum.DROPPER_WINAPI).send()
->>>>>>> 54b38b04
         except AttributeError:
             LOG.error("Invalid configuration options. Failing")