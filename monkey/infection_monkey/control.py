--- conflicted
+++ resolved
@@ -9,14 +9,10 @@
 
 import infection_monkey.monkeyfs as monkeyfs
 import infection_monkey.tunnel as tunnel
-<<<<<<< HEAD
-from common.common_consts.api_url_consts import T1216_PBA_FILE_DOWNLOAD_PATH
-=======
 from common.common_consts.timeouts import (LONG_REQUEST_TIMEOUT,
                                            MEDIUM_REQUEST_TIMEOUT,
                                            SHORT_REQUEST_TIMEOUT)
-from common.data.api_url_consts import T1216_PBA_FILE_DOWNLOAD_PATH
->>>>>>> c5371060
+from common.common_consts.api_url_consts import T1216_PBA_FILE_DOWNLOAD_PATH
 from infection_monkey.config import GUID, WormConfiguration
 from infection_monkey.network.info import check_internet_access, local_ips
 from infection_monkey.transport.http import HTTPConnectProxy
