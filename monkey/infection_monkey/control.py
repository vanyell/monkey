--- conflicted
+++ resolved
@@ -19,12 +19,10 @@
 
 LOG = logging.getLogger(__name__)
 DOWNLOAD_CHUNK = 1024
-<<<<<<< HEAD
+
 # random number greater than 5,
 # to prevent the monkey from just waiting forever to try and connect to an island before going elsewhere.
 TIMEOUT_IN_SECONDS = 15
-=======
->>>>>>> 92edee1e
 
 
 class ControlClient(object):
