--- conflicted
+++ resolved
@@ -1,12 +1,9 @@
 import os
 import shutil
 import struct
-<<<<<<< HEAD
-=======
 import sys
 import tempfile
 
->>>>>>> c3201114
 from infection_monkey.config import WormConfiguration
 
 
