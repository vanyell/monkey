--- conflicted
+++ resolved
@@ -182,13 +182,8 @@
                     monkey_tunnel.set_tunnel_for_host(machine)
                 if self._default_server:
                     if self._network.on_island(self._default_server):
-<<<<<<< HEAD
-                        machine.set_default_server(get_interface_to_target(machine.ip_addr) + (
-                            ':' + self._default_server_port if self._default_server_port else ''))
-=======
                         machine.set_default_server(get_interface_to_target(machine.ip_addr) +
                                                    (':' + self._default_server_port if self._default_server_port else ''))
->>>>>>> fb330a45
                     else:
                         machine.set_default_server(self._default_server)
                     LOG.debug("Default server for machine: %r set to %s" % (machine, machine.default_server))
@@ -198,9 +193,7 @@
                     self._exploiters = sorted(self._exploiters, key=lambda exploiter_: exploiter_.EXPLOIT_TYPE.value)
                     host_exploited = False
                     for exploiter in [exploiter(machine) for exploiter in self._exploiters]:
-
                         if self.try_exploiting(machine, exploiter):
-
                             host_exploited = True
                             VictimHostTelem('T1210', ScanStatus.USED, machine=machine).send()
                             break
