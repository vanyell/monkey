--- conflicted
+++ resolved
@@ -216,92 +216,6 @@
     def _build_puppet(self, credentials_store: ICredentialsStore) -> IPuppet:
         puppet = Puppet()
 
-<<<<<<< HEAD
-    def propagate(self):
-        ControlClient.keepalive()
-        ControlClient.load_control_config()
-
-        self._network.initialize()
-
-        self._fingerprint = HostFinger.get_instances()
-
-        self._exploiters = HostExploiter.get_classes()
-
-        if not WormConfiguration.alive:
-            logger.info("Marked not alive from configuration")
-
-        machines = self._network.get_victim_machines(
-            max_find=WormConfiguration.victims_max_find,
-            stop_callback=ControlClient.check_for_stop,
-        )
-        for machine in machines:
-            if ControlClient.check_for_stop():
-                break
-
-            for finger in self._fingerprint:
-                logger.info(
-                    "Trying to get OS fingerprint from %r with module %s",
-                    machine,
-                    finger.__class__.__name__,
-                )
-                try:
-                    finger.get_host_fingerprint(machine)
-                except BaseException as exc:
-                    logger.error(
-                        "Failed to run fingerprinter %s, exception %s" % finger.__class__.__name__,
-                        str(exc),
-                    )
-
-            ScanTelem(machine).send()
-
-            # skip machines that we've already exploited
-            if machine in self._exploited_machines:
-                logger.debug("Skipping %r - already exploited", machine)
-                continue
-
-            if self._monkey_tunnel:
-                self._monkey_tunnel.set_tunnel_for_host(machine)
-            if self._default_server:
-                if self._network.on_island(self._default_server):
-                    machine.set_default_server(
-                        get_interface_to_target(machine.ip_addr)
-                        + (":" + self._default_server_port if self._default_server_port else "")
-                    )
-                else:
-                    machine.set_default_server(self._default_server)
-                logger.debug(
-                    "Default server for machine: %r set to %s" % (machine, machine.default_server)
-                )
-
-            # Order exploits according to their type
-            self._exploiters = sorted(
-                self._exploiters, key=lambda exploiter_: exploiter_.EXPLOIT_TYPE.value
-            )
-            host_exploited = False
-            for exploiter in [exploiter(machine) for exploiter in self._exploiters]:
-                if self.try_exploiting(machine, exploiter):
-                    host_exploited = True
-                    VictimHostTelem("T1210", ScanStatus.USED, machine=machine).send()
-                    if exploiter.RUNS_AGENT_ON_SUCCESS:
-                        break  # if adding machine to exploited, won't try other exploits
-                        # on it
-            if not host_exploited:
-                self._fail_exploitation_machines.add(machine)
-                VictimHostTelem("T1210", ScanStatus.SCANNED, machine=machine).send()
-            if not self._keep_running:
-                break
-
-        if not WormConfiguration.alive:
-            logger.info("Marked not alive from configuration")
-
-    def upgrade_to_64_if_needed(self):
-        if WindowsUpgrader.should_upgrade():
-            self._upgrading_to_64 = True
-            self._singleton.unlock()
-            logger.info("32bit monkey running on 64bit Windows. Upgrading.")
-            WindowsUpgrader.upgrade(self._opts)
-            raise PlannedShutdownException("Finished upgrading from 32bit to 64bit.")
-=======
         puppet.load_plugin(
             "MimikatzCollector",
             MimikatzCredentialCollector(),
@@ -426,7 +340,6 @@
 
     def _is_another_monkey_running(self):
         return not self._singleton.try_lock()
->>>>>>> a9281864
 
     def cleanup(self):
         logger.info("Monkey cleanup started")
@@ -452,14 +365,8 @@
             StateTelem(
                 is_done=True, version=get_version()
             ).send()  # Signal the server (before closing the tunnel)
-<<<<<<< HEAD
-            InfectionMonkey.close_tunnel()
-            firewall.close()
-            self.send_log()
-=======
 
             InfectionMonkey._close_tunnel()
->>>>>>> a9281864
             self._singleton.unlock()
         except Exception as e:
             logger.error(f"An error occurred while cleaning up the monkey agent: {e}")
