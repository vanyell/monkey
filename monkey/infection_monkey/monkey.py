--- conflicted
+++ resolved
@@ -17,6 +17,8 @@
 from infection_monkey.system_singleton import SystemSingleton
 from infection_monkey.windows_upgrader import WindowsUpgrader
 from infection_monkey.post_breach.post_breach_handler import PostBreach
+from common.utils.attack_utils import ScanStatus
+from infection_monkey.transport.attack_telems.victim_host_telem import VictimHostTelem
 
 __author__ = 'itamar'
 
@@ -174,28 +176,15 @@
                     machine.set_default_server(self._default_server)
 
                 # Order exploits according to their type
-<<<<<<< HEAD
-                self._exploiters = sorted(self._exploiters, key=lambda exploiter_: exploiter_.EXPLOIT_TYPE.value)
-                host_exploited = False
-                for exploiter in [exploiter(machine) for exploiter in self._exploiters]:
-                    if self.try_exploiting(machine, exploiter):
-                        host_exploited = True
-                        break
-                if not host_exploited:
-                    self._fail_exploitation_machines.add(machine)
-=======
                 if WormConfiguration.should_exploit:
                     self._exploiters = sorted(self._exploiters, key=lambda exploiter_: exploiter_.EXPLOIT_TYPE.value)
                     host_exploited = False
                     for exploiter in [exploiter(machine) for exploiter in self._exploiters]:
                         if self.try_exploiting(machine, exploiter):
                             host_exploited = True
-                            VictimHostTelem('T1210', ScanStatus.USED.value, machine=machine).send()
                             break
                     if not host_exploited:
                         self._fail_exploitation_machines.add(machine)
-                        VictimHostTelem('T1210', ScanStatus.SCANNED.value, machine=machine).send()
->>>>>>> c3aa316c
                 if not self._keep_running:
                     break
 
