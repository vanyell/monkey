--- conflicted
+++ resolved
@@ -75,37 +75,19 @@
     @staticmethod
     def get_commandline_for_http_request(url, is_windows=is_windows_os()):
         if is_windows:
-<<<<<<< HEAD
-            format_string = (
-                'powershell.exe -command "[Net.ServicePointManager]::SecurityProtocol = ['
-                "Net.SecurityProtocolType]::Tls12; "
-                'Invoke-WebRequest {url} -UseBasicParsing -method HEAD"'
-=======
             return (
                 f'powershell.exe -command "[Net.ServicePointManager]::SecurityProtocol = ['
                 f"Net.SecurityProtocolType]::Tls12; "
                 f'Invoke-WebRequest {url} -UseBasicParsing -method HEAD"'
->>>>>>> a9281864
             )
         else:
             # if curl works, we're good.
             # If curl doesn't exist or fails and wget work, we're good.
             # And if both don't exist: we'll call it a win.
             if shutil.which("curl") is not None:
-<<<<<<< HEAD
-                format_string = "curl {url} --head --max-time 10"
-            else:
-                format_string = "wget -O/dev/null -q {url} --method=HEAD --timeout=10"
-        return format_string.format(url=url)
-
-    def send_result_telemetry(self, exit_status, commandline, username):
-        """
-        Parses the result of the command and sends telemetry accordingly.
-=======
                 return f"curl {url} --head"
             else:
                 return f"wget -O/dev/null -q {url} --method=HEAD"
->>>>>>> a9281864
 
     @staticmethod
     def _get_result_for_telemetry(exit_status, commandline, username):
