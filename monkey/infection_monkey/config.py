--- conflicted
+++ resolved
@@ -65,21 +65,6 @@
 
         return result
 
-<<<<<<< HEAD
-    # Used to keep track of our depth if manually specified
-    _depth_from_commandline = False
-
-    ###########################
-    # logging config
-    ###########################
-
-    dropper_log_path_windows = "%temp%\\~df1562.tmp"
-    dropper_log_path_linux = "/tmp/user-1562"
-    monkey_log_path_windows = "%temp%\\~df1563.tmp"
-    monkey_log_path_linux = "/tmp/user-1563"
-
-=======
->>>>>>> a9281864
     ###########################
     # dropper config
     ###########################
@@ -87,32 +72,12 @@
     dropper_set_date = True
     dropper_date_reference_path_windows = r"%windir%\system32\kernel32.dll"
     dropper_date_reference_path_linux = "/bin/sh"
-<<<<<<< HEAD
-    dropper_target_path_win_32 = r"C:\Windows\temp\monkey32.exe"
-    dropper_target_path_win_64 = r"C:\Windows\temp\monkey64.exe"
-    dropper_target_path_linux = "/tmp/monkey"
-=======
->>>>>>> a9281864
 
     ###########################
     # monkey config
     ###########################
     # sets whether or not the monkey is alive. if false will stop scanning and exploiting
-<<<<<<< HEAD
-    alive = True
-
-    finger_classes = []
-    exploiter_classes = []
-    system_info_collector_classes = []
-
-    # how many victims to look for in a single scan iteration
-    victims_max_find = 100
-
-    # how many victims to exploit before stopping
-    victims_max_exploit = 100
-=======
     should_stop = False
->>>>>>> a9281864
 
     # depth of propagation
     depth = 2
@@ -120,122 +85,9 @@
     current_server = ""
 
     # Configuration servers to try to connect to, in this order.
-<<<<<<< HEAD
-    command_servers = ["192.0.2.0:5000"]
-
-    keep_tunnel_open_time = 60
-
-    ###########################
-    # scanners config
-    ###########################
-
-    # Auto detect and scan local subnets
-    local_network_scan = True
-
-    subnet_scan_list = []
-    inaccessible_subnets = []
-
-    blocked_ips = []
-
-    # TCP Scanner
-    HTTP_PORTS = [
-        80,
-        8080,
-        443,
-        8008,  # HTTP alternate
-        7001,  # Oracle Weblogic default server port
-    ]
-    tcp_target_ports = [22, 2222, 445, 135, 3389, 80, 8080, 443, 8008, 3306, 9200]
-    tcp_target_ports.extend(HTTP_PORTS)
-    tcp_scan_timeout = 3000  # 3000 Milliseconds
-    tcp_scan_interval = 0  # in milliseconds
-    tcp_scan_get_banner = True
-
-    # Ping Scanner
-    ping_scan_timeout = 1000
-
-    ###########################
-    # exploiters config
-    ###########################
-
-    skip_exploit_if_file_exist = False
-
-    ms08_067_exploit_attempts = 5
-    user_to_add = "Monkey_IUSER_SUPPORT"
-
-    ###########################
-    # ransomware config
-    ###########################
-
-    ransomware = ""
-
-    def get_exploit_user_password_pairs(self):
-        """
-        Returns all combinations of the configurations users and passwords
-        :return:
-        """
-        return product(self.exploit_user_list, self.exploit_password_list)
-
-    def get_exploit_user_ssh_key_pairs(self):
-        """
-        :return: All combinations of the configurations users and ssh pairs
-        """
-        return product(self.exploit_user_list, self.exploit_ssh_keys)
-
-    def get_exploit_user_password_or_hash_product(self):
-        """
-        Returns all combinations of the configurations users and passwords or lm/ntlm hashes
-        :return:
-        """
-        cred_list = []
-        for cred in product(self.exploit_user_list, self.exploit_password_list, [""], [""]):
-            cred_list.append(cred)
-        for cred in product(self.exploit_user_list, [""], [""], self.exploit_ntlm_hash_list):
-            cred_list.append(cred)
-        for cred in product(self.exploit_user_list, [""], self.exploit_lm_hash_list, [""]):
-            cred_list.append(cred)
-        return cred_list
-
-    @staticmethod
-    def hash_sensitive_data(sensitive_data):
-        """
-        Hash sensitive data (e.g. passwords). Used so the log won't contain sensitive data
-        plain-text, as the log is
-        saved on client machines plain-text.
-
-        :param sensitive_data: the data to hash.
-        :return: the hashed data.
-        """
-        password_hashed = hashlib.sha512(sensitive_data.encode()).hexdigest()
-        return password_hashed
-
-    exploit_user_list = ["Administrator", "root", "user"]
-    exploit_password_list = ["Password1!", "1234", "password", "12345678"]
-    exploit_lm_hash_list = []
-    exploit_ntlm_hash_list = []
-    exploit_ssh_keys = []
-
-    aws_access_key_id = ""
-    aws_secret_access_key = ""
-    aws_session_token = ""
-
-    # smb/wmi exploiter
-    smb_download_timeout = 300  # timeout in seconds
-    smb_service_name = "InfectionMonkey"
-
-    ###########################
-    # post breach actions
-    ###########################
-    post_breach_actions = []
-    custom_PBA_linux_cmd = ""
-    custom_PBA_windows_cmd = ""
-    PBA_linux_filename = None
-    PBA_windows_filename = None
-=======
     command_servers = []
 
     keep_tunnel_open_time = 30
->>>>>>> a9281864
 
     ###########################
     # testing configuration
