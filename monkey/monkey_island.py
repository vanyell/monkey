--- conflicted
+++ resolved
@@ -1,11 +1,7 @@
 from gevent import monkey as gevent_monkey
 
 from monkey_island.cc.arg_parser import parse_cli_args
-<<<<<<< HEAD
 from monkey_island.setup.config_setup import setup_config_by_cmd_arg, setup_default_config
-=======
-from monkey_island.config_file_parser import load_island_config_from_file
->>>>>>> d8c1e2be
 
 gevent_monkey.patch_all()
 
@@ -16,20 +12,15 @@
 if "__main__" == __name__:
     island_args = parse_cli_args()
 
+    # This is here in order to catch EVERYTHING, some functions are being called on
+    # imports, so the log init needs to be first.
     try:
-<<<<<<< HEAD
         if island_args.server_config:
             config, server_config_path = setup_config_by_cmd_arg(island_args.server_config)
         else:
             config, server_config_path = setup_default_config()
 
-        setup_logging(config["data_dir"], config["log_level"])
-=======
-        # This is here in order to catch EVERYTHING, some functions are being called on
-        # imports, so the log init needs to be first.
-        config_options = load_island_config_from_file(island_args.server_config_path)
-        setup_logging(config_options.data_dir, config_options.log_level)
->>>>>>> d8c1e2be
+        setup_logging(config.data_dir, config.log_level)
 
     except OSError as ex:
         print(f"Error opening server config file: {ex}")
@@ -41,8 +32,4 @@
 
     from monkey_island.cc.main import main  # noqa: E402
 
-<<<<<<< HEAD
-    main(config["data_dir"], island_args.setup_only, server_config_path)
-=======
-    main(island_args.setup_only, island_args.server_config_path, config_options)
->>>>>>> d8c1e2be
+    main(island_args.setup_only, island_args.server_config_path, config)