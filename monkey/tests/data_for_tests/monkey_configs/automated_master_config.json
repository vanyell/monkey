--- conflicted
+++ resolved
@@ -104,12 +104,8 @@
             }
         },
         "system_info_collector_classes": [
-<<<<<<< HEAD
-            "MimikatzCollector"
-=======
             "MimikatzCollector",
             "SSHCollector"
->>>>>>> f526933d
         ]
     }
 }