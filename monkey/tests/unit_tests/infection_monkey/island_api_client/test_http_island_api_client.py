--- conflicted
+++ resolved
@@ -4,15 +4,12 @@
 import requests
 import requests_mock
 
-<<<<<<< HEAD
 from common import OperatingSystem
-=======
 from common.agent_event_serializers import (
     AgentEventSerializerRegistry,
     PydanticAgentEventSerializer,
 )
 from common.agent_events import AbstractAgentEvent
->>>>>>> 9807c235
 from infection_monkey.island_api_client import (
     HTTPIslandAPIClient,
     IslandAPIConnectionError,
@@ -29,9 +26,7 @@
 ISLAND_URI = f"https://{SERVER}/api?action=is-up"
 ISLAND_SEND_LOG_URI = f"https://{SERVER}/api/log"
 ISLAND_GET_PBA_FILE_URI = f"https://{SERVER}/api/pba/download/{PBA_FILE}"
-<<<<<<< HEAD
 ISLAND_GET_AGENT_BINARY_URI = f"https://{SERVER}/api/agent-binaries/{WINDOWS}"
-=======
 ISLAND_SEND_EVENTS_URI = f"https://{SERVER}/api/agent-events"
 
 AGENT_ID = UUID("80988359-a1cd-42a2-9b47-5b94b37cd673")
@@ -61,7 +56,6 @@
 @pytest.fixture
 def island_api_client(agent_event_serializer_registry):
     return HTTPIslandAPIClient(agent_event_serializer_registry)
->>>>>>> 9807c235
 
 
 @pytest.mark.parametrize(
@@ -167,8 +161,43 @@
             island_api_client.get_pba_file(filename=PBA_FILE)
 
 
-<<<<<<< HEAD
-=======
+@pytest.mark.parametrize(
+    "actual_error, expected_error",
+    [
+        (requests.exceptions.ConnectionError, IslandAPIConnectionError),
+        (TimeoutError, IslandAPITimeoutError),
+        (Exception, IslandAPIError),
+    ],
+)
+def test_island_api_client__get_agent_binary(island_api_client, actual_error, expected_error):
+    with requests_mock.Mocker() as m:
+        m.get(ISLAND_URI)
+        island_api_client.connect(SERVER)
+
+        with pytest.raises(expected_error):
+            m.get(ISLAND_GET_AGENT_BINARY_URI, exc=actual_error)
+            island_api_client.get_agent_binary(operating_system=OperatingSystem.WINDOWS)
+
+
+@pytest.mark.parametrize(
+    "status_code, expected_error",
+    [
+        (401, IslandAPIRequestError),
+        (501, IslandAPIRequestFailedError),
+    ],
+)
+def test_island_api_client__get_agent_binary_status_code(
+    island_api_client, status_code, expected_error
+):
+    with requests_mock.Mocker() as m:
+        m.get(ISLAND_URI)
+        island_api_client.connect(SERVER)
+
+        with pytest.raises(expected_error):
+            m.get(ISLAND_GET_AGENT_BINARY_URI, status_code=status_code)
+            island_api_client.get_agent_binary(operating_system=OperatingSystem.WINDOWS)
+
+
 def test_island_api_client_send_events__serialization(island_api_client):
     events_to_send = [
         Event1(source=AGENT_ID, timestamp=0, a=1),
@@ -213,25 +242,14 @@
             island_api_client.send_events(events=[Event3(source=AGENT_ID, c=1)])
 
 
->>>>>>> 9807c235
-@pytest.mark.parametrize(
-    "actual_error, expected_error",
-    [
-        (requests.exceptions.ConnectionError, IslandAPIConnectionError),
-        (TimeoutError, IslandAPITimeoutError),
-        (Exception, IslandAPIError),
-    ],
-)
-<<<<<<< HEAD
-def test_island_api_client__get_agent_binary(actual_error, expected_error):
-    with requests_mock.Mocker() as m:
-        m.get(ISLAND_URI)
-        island_api_client = HTTPIslandAPIClient(SERVER)
-
-        with pytest.raises(expected_error):
-            m.get(ISLAND_GET_AGENT_BINARY_URI, exc=actual_error)
-            island_api_client.get_agent_binary(operating_system=OperatingSystem.WINDOWS)
-=======
+@pytest.mark.parametrize(
+    "actual_error, expected_error",
+    [
+        (requests.exceptions.ConnectionError, IslandAPIConnectionError),
+        (TimeoutError, IslandAPITimeoutError),
+        (Exception, IslandAPIError),
+    ],
+)
 def test_island_api_client__send_events(island_api_client, actual_error, expected_error):
     with requests_mock.Mocker() as m:
         m.get(ISLAND_URI)
@@ -240,26 +258,15 @@
         with pytest.raises(expected_error):
             m.post(ISLAND_SEND_EVENTS_URI, exc=actual_error)
             island_api_client.send_events(events=[Event1(source=AGENT_ID, a=1)])
->>>>>>> 9807c235
-
-
-@pytest.mark.parametrize(
-    "status_code, expected_error",
-    [
-        (401, IslandAPIRequestError),
-        (501, IslandAPIRequestFailedError),
-    ],
-)
-<<<<<<< HEAD
-def test_island_api_client__get_agent_binary_status_code(status_code, expected_error):
-    with requests_mock.Mocker() as m:
-        m.get(ISLAND_URI)
-        island_api_client = HTTPIslandAPIClient(SERVER)
-
-        with pytest.raises(expected_error):
-            m.get(ISLAND_GET_AGENT_BINARY_URI, status_code=status_code)
-            island_api_client.get_agent_binary(operating_system=OperatingSystem.WINDOWS)
-=======
+
+
+@pytest.mark.parametrize(
+    "status_code, expected_error",
+    [
+        (401, IslandAPIRequestError),
+        (501, IslandAPIRequestFailedError),
+    ],
+)
 def test_island_api_client_send_events__status_code(island_api_client, status_code, expected_error):
     with requests_mock.Mocker() as m:
         m.get(ISLAND_URI)
@@ -267,5 +274,4 @@
 
         with pytest.raises(expected_error):
             m.post(ISLAND_SEND_EVENTS_URI, status_code=status_code)
-            island_api_client.send_events(events=[Event1(source=AGENT_ID, a=1)])
->>>>>>> 9807c235
+            island_api_client.send_events(events=[Event1(source=AGENT_ID, a=1)])