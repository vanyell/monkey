from enum import Enum


class ScanStatus(Enum):
    # Technique wasn't scanned
    UNSCANNED = 0
    # Technique was attempted/scanned
    SCANNED = 1
    # Technique was attempted and succeeded
    USED = 2


class UsageEnum(Enum):
    SMB = {ScanStatus.USED.value: "SMB exploiter ran the monkey by creating a service via MS-SCMR.",
           ScanStatus.SCANNED.value: "SMB exploiter failed to run the monkey by creating a service via MS-SCMR."}
    MIMIKATZ = {ScanStatus.USED.value: "Windows module loader was used to load Mimikatz DLL.",
                ScanStatus.SCANNED.value: "Monkey tried to load Mimikatz DLL, but failed."}
<<<<<<< HEAD
    MIMIKATZ_FILE_COPY = {ScanStatus.USED.value: "WinAPI was called to load mimikatz.",
                          ScanStatus.SCANNED.value: "Monkey tried to call WinAPI to load mimikatz, but failed."}
    SINGLETON_FILE_COPY = {ScanStatus.USED.value: "WinAPI was called to acquire system singleton for monkey's process.",
                           ScanStatus.SCANNED.value: "WinAPI call to acquire system singleton"
                                                     " for monkey process wasn't successful."}
    DROPPER_FILE_COPY = {ScanStatus.USED.value: "WinAPI was used to mark monkey files for deletion on next boot."}
=======
    MIMIKATZ_WINAPI = {ScanStatus.USED.value: "WinAPI was called to load mimikatz.",
                       ScanStatus.SCANNED.value: "Monkey tried to call WinAPI to load mimikatz."}
    DROPPER = {ScanStatus.USED.value: "WinAPI was used to mark monkey files for deletion on next boot."}
>>>>>>> 3d973241


# Dict that describes what BITS job was used for
BITS_UPLOAD_STRING = "BITS job was used to upload monkey to a remote system."


def format_time(time):
    return "%s-%s %s:%s:%s" % (time.date().month,
                               time.date().day,
                               time.time().hour,
                               time.time().minute,
                               time.time().second)<|MERGE_RESOLUTION|>--- conflicted
+++ resolved
@@ -15,18 +15,15 @@
            ScanStatus.SCANNED.value: "SMB exploiter failed to run the monkey by creating a service via MS-SCMR."}
     MIMIKATZ = {ScanStatus.USED.value: "Windows module loader was used to load Mimikatz DLL.",
                 ScanStatus.SCANNED.value: "Monkey tried to load Mimikatz DLL, but failed."}
-<<<<<<< HEAD
+    MIMIKATZ_WINAPI = {ScanStatus.USED.value: "WinAPI was called to load mimikatz.",
+                       ScanStatus.SCANNED.value: "Monkey tried to call WinAPI to load mimikatz."}
+    DROPPER = {ScanStatus.USED.value: "WinAPI was used to mark monkey files for deletion on next boot."}
     MIMIKATZ_FILE_COPY = {ScanStatus.USED.value: "WinAPI was called to load mimikatz.",
                           ScanStatus.SCANNED.value: "Monkey tried to call WinAPI to load mimikatz, but failed."}
     SINGLETON_FILE_COPY = {ScanStatus.USED.value: "WinAPI was called to acquire system singleton for monkey's process.",
                            ScanStatus.SCANNED.value: "WinAPI call to acquire system singleton"
                                                      " for monkey process wasn't successful."}
     DROPPER_FILE_COPY = {ScanStatus.USED.value: "WinAPI was used to mark monkey files for deletion on next boot."}
-=======
-    MIMIKATZ_WINAPI = {ScanStatus.USED.value: "WinAPI was called to load mimikatz.",
-                       ScanStatus.SCANNED.value: "Monkey tried to call WinAPI to load mimikatz."}
-    DROPPER = {ScanStatus.USED.value: "WinAPI was used to mark monkey files for deletion on next boot."}
->>>>>>> 3d973241
 
 
 # Dict that describes what BITS job was used for
