--- conflicted
+++ resolved
@@ -18,13 +18,10 @@
     MIMIKATZ_WINAPI = {ScanStatus.USED.value: "WinAPI was called to load mimikatz.",
                        ScanStatus.SCANNED.value: "Monkey tried to call WinAPI to load mimikatz."}
     DROPPER = {ScanStatus.USED.value: "WinAPI was used to mark monkey files for deletion on next boot."}
-<<<<<<< HEAD
-=======
     SINGLETON_WINAPI = {ScanStatus.USED.value: "WinAPI was called to acquire system singleton for monkey's process.",
                         ScanStatus.SCANNED.value: "WinAPI call to acquire system singleton"
                                                   " for monkey process wasn't successful."}
     DROPPER_WINAPI = {ScanStatus.USED.value: "WinAPI was used to mark monkey files for deletion on next boot."}
->>>>>>> 54b38b04
 
 
 # Dict that describes what BITS job was used for
