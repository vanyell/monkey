import json
import re
import urllib.request, urllib.error, urllib.parse
import logging


__author__ = 'itay.mizeretz'

AWS_INSTANCE_METADATA_LOCAL_IP_ADDRESS = "169.254.169.254"
AWS_LATEST_METADATA_URI_PREFIX = 'http://{0}/latest/'.format(AWS_INSTANCE_METADATA_LOCAL_IP_ADDRESS)
ACCOUNT_ID_KEY = "accountId"


logger = logging.getLogger(__name__)


class AwsInstance(object):
    """
    Class which gives useful information about the current instance you're on.
    """

    def __init__(self):
        self.instance_id = None
        self.region = None
        self.account_id = None

        try:
            self.instance_id = urllib.request.urlopen(
                AWS_LATEST_METADATA_URI_PREFIX + 'meta-data/instance-id', timeout=2).read()
            self.region = self._parse_region(
<<<<<<< HEAD
                urllib.request.urlopen(AWS_LATEST_METADATA_URI_PREFIX + 'meta-data/placement/availability-zone').read())
        except urllib.error.URLError as e:
            logger.warning("Failed init of AwsInstance while getting metadata: {}".format(e))
=======
                urllib2.urlopen(AWS_LATEST_METADATA_URI_PREFIX + 'meta-data/placement/availability-zone').read())
        except urllib2.URLError as e:
            logger.debug("Failed init of AwsInstance while getting metadata: {}".format(e.message))
>>>>>>> 68e2a83a

        try:
            self.account_id = self._extract_account_id(
                urllib.request.urlopen(
                    AWS_LATEST_METADATA_URI_PREFIX + 'dynamic/instance-identity/document', timeout=2).read())
<<<<<<< HEAD
        except urllib.error.URLError as e:
            logger.warning("Failed init of AwsInstance while getting dynamic instance data: {}".format(e))
=======
        except urllib2.URLError as e:
            logger.debug("Failed init of AwsInstance while getting dynamic instance data: {}".format(e.message))
>>>>>>> 68e2a83a

    @staticmethod
    def _parse_region(region_url_response):
        # For a list of regions, see:
        # https://docs.aws.amazon.com/AmazonRDS/latest/UserGuide/Concepts.RegionsAndAvailabilityZones.html
        # This regex will find any AWS region format string in the response.
        re_phrase = r'((?:us|eu|ap|ca|cn|sa)-[a-z]*-[0-9])'
        finding = re.findall(re_phrase, region_url_response, re.IGNORECASE)
        if finding:
            return finding[0]
        else:
            return None

    def get_instance_id(self):
        return self.instance_id

    def get_region(self):
        return self.region

    def is_aws_instance(self):
        return self.instance_id is not None

    @staticmethod
    def _extract_account_id(instance_identity_document_response):
        """
        Extracts the account id from the dynamic/instance-identity/document metadata path.
        Based on https://forums.aws.amazon.com/message.jspa?messageID=409028 which has a few more solutions,
        in case Amazon break this mechanism.
        :param instance_identity_document_response: json returned via the web page ../dynamic/instance-identity/document
        :return: The account id
        """
        return json.loads(instance_identity_document_response)[ACCOUNT_ID_KEY]

    def get_account_id(self):
        """
        :return:    the AWS account ID which "owns" this instance.
        See https://docs.aws.amazon.com/general/latest/gr/acct-identifiers.html
        """
        return self.account_id<|MERGE_RESOLUTION|>--- conflicted
+++ resolved
@@ -1,6 +1,6 @@
 import json
 import re
-import urllib.request, urllib.error, urllib.parse
+import urllib2
 import logging
 
 
@@ -25,30 +25,19 @@
         self.account_id = None
 
         try:
-            self.instance_id = urllib.request.urlopen(
+            self.instance_id = urllib2.urlopen(
                 AWS_LATEST_METADATA_URI_PREFIX + 'meta-data/instance-id', timeout=2).read()
             self.region = self._parse_region(
-<<<<<<< HEAD
-                urllib.request.urlopen(AWS_LATEST_METADATA_URI_PREFIX + 'meta-data/placement/availability-zone').read())
-        except urllib.error.URLError as e:
-            logger.warning("Failed init of AwsInstance while getting metadata: {}".format(e))
-=======
                 urllib2.urlopen(AWS_LATEST_METADATA_URI_PREFIX + 'meta-data/placement/availability-zone').read())
         except urllib2.URLError as e:
             logger.debug("Failed init of AwsInstance while getting metadata: {}".format(e.message))
->>>>>>> 68e2a83a
 
         try:
             self.account_id = self._extract_account_id(
-                urllib.request.urlopen(
+                urllib2.urlopen(
                     AWS_LATEST_METADATA_URI_PREFIX + 'dynamic/instance-identity/document', timeout=2).read())
-<<<<<<< HEAD
-        except urllib.error.URLError as e:
-            logger.warning("Failed init of AwsInstance while getting dynamic instance data: {}".format(e))
-=======
         except urllib2.URLError as e:
-            logger.debug("Failed init of AwsInstance while getting dynamic instance data: {}".format(e.message))
->>>>>>> 68e2a83a
+            logger.debug("Failed init of AwsInstance while getting dynamic instance data: {}".format(e))
 
     @staticmethod
     def _parse_region(region_url_response):
