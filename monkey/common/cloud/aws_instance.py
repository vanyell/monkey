--- conflicted
+++ resolved
@@ -29,27 +29,16 @@
             self.instance_id = urllib.request.urlopen(
                 AWS_LATEST_METADATA_URI_PREFIX + 'meta-data/instance-id', timeout=2).read()
             self.region = self._parse_region(
-<<<<<<< HEAD
                 urllib.request.urlopen(AWS_LATEST_METADATA_URI_PREFIX + 'meta-data/placement/availability-zone').read())
-        except urllib.error.URLError as e:
-            logger.debug("Failed init of AwsInstance while getting metadata: {}".format(e))
-=======
-                urllib2.urlopen(AWS_LATEST_METADATA_URI_PREFIX + 'meta-data/placement/availability-zone').read())
-        except (urllib2.URLError, IOError) as e:
-            logger.debug("Failed init of AwsInstance while getting metadata: {}".format(e.message), exc_info=True)
->>>>>>> f4b28746
+        except (urllib.error.URLError, IOError) as e:
+            logger.debug("Failed init of AwsInstance while getting metadata: {}".format(e), exc_info=True)
 
         try:
             self.account_id = self._extract_account_id(
                 urllib.request.urlopen(
                     AWS_LATEST_METADATA_URI_PREFIX + 'dynamic/instance-identity/document', timeout=2).read())
-<<<<<<< HEAD
-        except urllib.error.URLError as e:
+        except (urllib.error.URLError, IOError) as e:
             logger.debug("Failed init of AwsInstance while getting dynamic instance data: {}".format(e))
-=======
-        except (urllib2.URLError, IOError) as e:
-            logger.debug("Failed init of AwsInstance while getting dynamic instance data: {}".format(e.message))
->>>>>>> f4b28746
 
     @staticmethod
     def _parse_region(region_url_response):
