--- conflicted
+++ resolved
@@ -7,12 +7,8 @@
 class AWS(object):
     def __init__(self):
         try:
-<<<<<<< HEAD
-            self.instance_id = urllib2.urlopen('http://169.254.169.254/latest/meta-data/instance-id').read()
+            self.instance_id = urllib2.urlopen('http://169.254.169.254/latest/meta-data/instance-id', timeout=2).read()
             self.region = self._parse_region(urllib2.urlopen('http://169.254.169.254/latest/meta-data/placement/availability-zone').read())
-=======
-            self.instance_id = urllib2.urlopen('http://169.254.169.254/latest/meta-data/instance-id', timeout=2).read()
->>>>>>> 2ada5816
         except urllib2.URLError:
             self.instance_id = None
             self.region = None
