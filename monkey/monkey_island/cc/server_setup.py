--- conflicted
+++ resolved
@@ -3,10 +3,6 @@
 import logging
 import sys
 from pathlib import Path
-<<<<<<< HEAD
-from threading import Thread
-=======
->>>>>>> a9281864
 
 import gevent.hub
 from gevent.pywsgi import WSGIServer
@@ -154,11 +150,6 @@
     )
     _log_init_info()
     http_server.serve_forever()
-<<<<<<< HEAD
-
-    bootloader_server_thread.join()
-=======
->>>>>>> a9281864
 
 
 def _log_init_info():
@@ -173,14 +164,6 @@
 def _log_web_interface_access_urls():
     web_interface_urls = ", ".join([f"https://{ip}:{ISLAND_PORT}" for ip in local_ip_addresses()])
     logger.info(
-<<<<<<< HEAD
-        "Listening on the following URLs: {}".format(
-            ", ".join(["https://{}:{}".format(x, ISLAND_PORT) for x in local_ip_addresses()])
-        )
-    )
-    MonkeyDownload.log_executable_hashes()
-=======
         "To access the web interface, navigate to one of the the following URLs using your "
         f"browser: {web_interface_urls}"
-    )
->>>>>>> a9281864
+    )