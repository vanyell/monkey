import atexit
import json
import logging
import sys
from pathlib import Path
from threading import Thread

import gevent.hub
from gevent.pywsgi import WSGIServer

from monkey_island.cc.server_utils.consts import ISLAND_PORT
<<<<<<< HEAD
=======
from monkey_island.cc.setup.config_setup import get_server_config
>>>>>>> 1d7c80bf

# Add the monkey_island directory to the path, to make sure imports that don't start with
# "monkey_island." work.
MONKEY_ISLAND_DIR_BASE_PATH = str(Path(__file__).parent.parent)
if str(MONKEY_ISLAND_DIR_BASE_PATH) not in sys.path:
    sys.path.insert(0, MONKEY_ISLAND_DIR_BASE_PATH)

<<<<<<< HEAD
import monkey_island.cc.setup.config_setup as config_setup  # noqa: E402
=======
>>>>>>> 1d7c80bf
from common.version import get_version  # noqa: E402
from monkey_island.cc.app import init_app  # noqa: E402
from monkey_island.cc.arg_parser import IslandCmdArgs  # noqa: E402
from monkey_island.cc.arg_parser import parse_cli_args  # noqa: E402
from monkey_island.cc.resources.monkey_download import MonkeyDownload  # noqa: E402
from monkey_island.cc.server_utils.bootloader_server import BootloaderHttpServer  # noqa: E402
from monkey_island.cc.server_utils.consts import (  # noqa: E402
    GEVENT_EXCEPTION_LOG,
    MONGO_CONNECTION_TIMEOUT,
)
from monkey_island.cc.server_utils.island_logger import reset_logger, setup_logging  # noqa: E402
from monkey_island.cc.services.initialize import initialize_services  # noqa: E402
from monkey_island.cc.services.reporting.exporter_init import populate_exporter_list  # noqa: E402
from monkey_island.cc.services.utils.network_utils import local_ip_addresses  # noqa: E402
from monkey_island.cc.setup import island_config_options_validator  # noqa: E402
from monkey_island.cc.setup.data_dir import IncompatibleDataDirectory, setup_data_dir  # noqa: E402
from monkey_island.cc.setup.gevent_hub_error_handler import GeventHubErrorHandler  # noqa: E402
from monkey_island.cc.setup.island_config_options import IslandConfigOptions  # noqa: E402
from monkey_island.cc.setup.mongo import mongo_setup  # noqa: E402
from monkey_island.cc.setup.mongo.mongo_db_process import MongoDbProcess  # noqa: E402

logger = logging.getLogger(__name__)


def run_monkey_island():
    island_args = parse_cli_args()
    config_options = _extract_config(island_args)
    _setup_data_dir(config_options.data_dir)

    _exit_on_invalid_config_options(config_options)

    _configure_logging(config_options)
    _initialize_globals(config_options.data_dir)

    mongo_db_process = None
    if config_options.start_mongodb:
        mongo_db_process = _start_mongodb(config_options.data_dir)

    _connect_to_mongodb(mongo_db_process)

    _configure_gevent_exception_handling(config_options.data_dir)
    _start_island_server(island_args.setup_only, config_options)


def _extract_config(island_args: IslandCmdArgs) -> IslandConfigOptions:
    try:
        return get_server_config(island_args)
    except json.JSONDecodeError as ex:
        print(f"Error loading server config: {ex}")
        sys.exit(1)


def _setup_data_dir(data_dir_path: Path):
    try:
        setup_data_dir(data_dir_path)
    except IncompatibleDataDirectory as ex:
        print(f"Incompatible data directory: {ex}")
        sys.exit(1)


def _exit_on_invalid_config_options(config_options: IslandConfigOptions):
    try:
        island_config_options_validator.raise_on_invalid_options(config_options)
    except Exception as ex:
        print(f"Configuration error: {ex}")
        sys.exit(1)


def _configure_logging(config_options):
    reset_logger()
    setup_logging(config_options.data_dir, config_options.log_level)


<<<<<<< HEAD
def _initialize_globals(config_options: IslandConfigOptions, server_config_path: str):
    initialize_services(config_options.data_dir)
=======
def _initialize_globals(data_dir: Path):
    initialize_services(data_dir)
>>>>>>> 1d7c80bf


def _start_mongodb(data_dir: Path) -> MongoDbProcess:
    mongo_db_process = mongo_setup.start_mongodb(data_dir)
    mongo_setup.register_mongo_shutdown_callback(mongo_db_process)

    return mongo_db_process


def _connect_to_mongodb(mongo_db_process: MongoDbProcess):
    try:
        mongo_setup.connect_to_mongodb(MONGO_CONNECTION_TIMEOUT)
    except mongo_setup.MongoDBTimeOutError as ex:
        if mongo_db_process and not mongo_db_process.is_running():
            logger.error(
                f"Failed to start MongoDB process. Check log at {mongo_db_process.log_file}."
            )
        else:
            logger.error(ex)
        sys.exit(1)
    except mongo_setup.MongoDBVersionError as ex:
        logger.error(ex)
        sys.exit(1)


def _configure_gevent_exception_handling(data_dir):
    hub = gevent.hub.get_hub()

    gevent_exception_log = open(data_dir / GEVENT_EXCEPTION_LOG, "w+", buffering=1)
    atexit.register(gevent_exception_log.close)

    # Send gevent's exception output to a log file.
    # https://www.gevent.org/api/gevent.hub.html#gevent.hub.Hub.exception_stream
    hub.exception_stream = gevent_exception_log
    hub.handle_error = GeventHubErrorHandler(hub, logger)


def _start_island_server(should_setup_only, config_options: IslandConfigOptions):
    populate_exporter_list()
    app = init_app(mongo_setup.MONGO_URL)

    if should_setup_only:
        logger.warning("Setup only flag passed. Exiting.")
        return

    bootloader_server_thread = _start_bootloader_server()

    logger.info(
        f"Using certificate path: {config_options.crt_path}, and key path: "
        f"{config_options.key_path}."
    )

    http_server = WSGIServer(
        ("0.0.0.0", ISLAND_PORT),
        app,
        certfile=config_options.crt_path,
        keyfile=config_options.key_path,
        log=logger,
        error_log=logger,
    )
    _log_init_info()
    http_server.serve_forever()

    bootloader_server_thread.join()


def _start_bootloader_server() -> Thread:
    bootloader_server_thread = Thread(target=BootloaderHttpServer().serve_forever, daemon=True)

    bootloader_server_thread.start()

    return bootloader_server_thread


def _log_init_info():
    logger.info("Monkey Island Server is running!")
    logger.info(f"version: {get_version()}")
    logger.info(
        "Listening on the following URLs: {}".format(
            ", ".join(["https://{}:{}".format(x, ISLAND_PORT) for x in local_ip_addresses()])
        )
    )
    MonkeyDownload.log_executable_hashes()<|MERGE_RESOLUTION|>--- conflicted
+++ resolved
@@ -9,10 +9,7 @@
 from gevent.pywsgi import WSGIServer
 
 from monkey_island.cc.server_utils.consts import ISLAND_PORT
-<<<<<<< HEAD
-=======
 from monkey_island.cc.setup.config_setup import get_server_config
->>>>>>> 1d7c80bf
 
 # Add the monkey_island directory to the path, to make sure imports that don't start with
 # "monkey_island." work.
@@ -20,10 +17,6 @@
 if str(MONKEY_ISLAND_DIR_BASE_PATH) not in sys.path:
     sys.path.insert(0, MONKEY_ISLAND_DIR_BASE_PATH)
 
-<<<<<<< HEAD
-import monkey_island.cc.setup.config_setup as config_setup  # noqa: E402
-=======
->>>>>>> 1d7c80bf
 from common.version import get_version  # noqa: E402
 from monkey_island.cc.app import init_app  # noqa: E402
 from monkey_island.cc.arg_parser import IslandCmdArgs  # noqa: E402
@@ -97,13 +90,8 @@
     setup_logging(config_options.data_dir, config_options.log_level)
 
 
-<<<<<<< HEAD
-def _initialize_globals(config_options: IslandConfigOptions, server_config_path: str):
-    initialize_services(config_options.data_dir)
-=======
 def _initialize_globals(data_dir: Path):
     initialize_services(data_dir)
->>>>>>> 1d7c80bf
 
 
 def _start_mongodb(data_dir: Path) -> MongoDbProcess:
