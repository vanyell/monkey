--- conflicted
+++ resolved
@@ -99,14 +99,11 @@
         database.init()
         ConfigService.init_config()
 
-<<<<<<< HEAD
-
-def init_app_url_rules(app):
-=======
     # If running on AWS, this will initialize the instance data, which is used "later" in the execution of the island.
     RemoteRunAwsService.init()
 
->>>>>>> e835eb15
+
+def init_app_url_rules(app):
     app.add_url_rule('/', 'serve_home', serve_home)
     app.add_url_rule('/<path:static_path>', 'serve_static_file', serve_static_file)
 
