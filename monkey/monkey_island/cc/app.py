--- conflicted
+++ resolved
@@ -8,31 +8,6 @@
 from flask import Flask, send_from_directory, make_response, Response
 from werkzeug.exceptions import NotFound
 
-<<<<<<< HEAD
-from cc.auth import init_jwt
-from cc.database import mongo, database
-from cc.environment.environment import env
-from cc.resources.client_run import ClientRun
-from cc.resources.edge import Edge
-from cc.resources.local_run import LocalRun
-from cc.resources.log import Log
-from cc.resources.island_logs import IslandLog
-from cc.resources.monkey import Monkey
-from cc.resources.monkey_configuration import MonkeyConfiguration
-from cc.resources.island_configuration import IslandConfiguration
-from cc.resources.monkey_download import MonkeyDownload
-from cc.resources.netmap import NetMap
-from cc.resources.node import Node
-from cc.resources.remote_run import RemoteRun
-from cc.resources.report import Report
-from cc.resources.root import Root
-from cc.resources.telemetry import Telemetry
-from cc.resources.telemetry_feed import TelemetryFeed
-from cc.resources.pba_file_download import PBAFileDownload
-from cc.resources.pba_file_upload import FileUpload
-from cc.resources.attack_config import AttackConfiguration
-from cc.services.config import ConfigService
-=======
 from monkey_island.cc.auth import init_jwt
 from monkey_island.cc.database import mongo, database
 from monkey_island.cc.environment.environment import env
@@ -57,7 +32,7 @@
 from monkey_island.cc.consts import MONKEY_ISLAND_ABS_PATH
 from monkey_island.cc.resources.pba_file_upload import FileUpload
 from monkey_island.cc.resources.attack_telem import AttackTelem
->>>>>>> f9823a06
+from monkey_island.cc.resources.attack_config import AttackConfiguration
 
 __author__ = 'Barak'
 
@@ -151,10 +126,7 @@
                      '/api/fileUpload/<string:file_type>?load=<string:filename>',
                      '/api/fileUpload/<string:file_type>?restore=<string:filename>')
     api.add_resource(RemoteRun, '/api/remote-monkey', '/api/remote-monkey/')
-<<<<<<< HEAD
     api.add_resource(AttackConfiguration, '/api/attack')
-=======
     api.add_resource(AttackTelem, '/api/attack/<string:technique>')
->>>>>>> f9823a06
 
     return app