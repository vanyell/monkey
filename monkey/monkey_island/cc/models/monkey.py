--- conflicted
+++ resolved
@@ -80,7 +80,6 @@
             os = "windows"
         return os
 
-<<<<<<< HEAD
     def get_network_info(self):
         """
         Formats network info from monkey's model
@@ -91,11 +90,10 @@
     @staticmethod
     def get_tunneled_monkeys():
         return Monkey.objects(tunnel__exists=True)
-=======
+
     def renew_ttl(self, duration=DEFAULT_MONKEY_TTL_EXPIRY_DURATION_IN_SECONDS):
         self.ttl_ref = create_monkey_ttl_document(duration)
         self.save()
->>>>>>> 97ab71b6
 
 
 class MonkeyNotFoundError(Exception):
