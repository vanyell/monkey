"""
Define a Document Schema for the Monkey document.
"""
from mongoengine import Document, StringField, ListField, BooleanField, EmbeddedDocumentField, ReferenceField, \
    DateTimeField, DynamicField, DoesNotExist
import ring

from monkey_island.cc.models.monkey_ttl import MonkeyTtl, create_monkey_ttl_document
from monkey_island.cc.consts import DEFAULT_MONKEY_TTL_EXPIRY_DURATION_IN_SECONDS
from monkey_island.cc.models.command_control_channel import CommandControlChannel
from monkey_island.cc.utils import local_ip_addresses

MAX_MONKEYS_AMOUNT_TO_CACHE = 100


class Monkey(Document):
    """
    This class has 2 main section:
        *   The schema section defines the DB fields in the document. This is the data of the object.
        *   The logic section defines complex questions we can ask about a single document which are asked multiple
            times, somewhat like an API.
    """
    # SCHEMA
    guid = StringField(required=True)
    config = EmbeddedDocumentField('Config')
    creds = ListField(EmbeddedDocumentField('Creds'))
    dead = BooleanField()
    description = StringField()
    hostname = StringField()
    internet_access = BooleanField()
    ip_addresses = ListField(StringField())
    keepalive = DateTimeField()
    modifytime = DateTimeField()
    # TODO make "parent" an embedded document, so this can be removed and the schema explained (and validated) verbosly.
    # This is a temporary fix, since mongoengine doesn't allow for lists of strings to be null
    # (even with required=False of null=True).
    # See relevant issue: https://github.com/MongoEngine/mongoengine/issues/1904
    parent = ListField(ListField(DynamicField()))
    config_error = BooleanField()
    critical_services = ListField(StringField())
    pba_results = ListField()
    ttl_ref = ReferenceField(MonkeyTtl)
    tunnel = ReferenceField("self")
    command_control_channel = EmbeddedDocumentField(CommandControlChannel)
    aws_instance_id = StringField(required=False)  # This field only exists when the monkey is running on an AWS
    # instance. See https://github.com/guardicore/monkey/issues/426.

    @staticmethod
    def __ring_key__():
        """
        Cache key representation
        https://ring-cache.readthedocs.io/en/stable/quickstart.html#method-classmethod-staticmethod-property
        :return:
        """
        return Monkey.guid

    # LOGIC
    @staticmethod
    def get_single_monkey_by_id(db_id):
        try:
            return Monkey.objects.get(id=db_id)
        except DoesNotExist as ex:
            raise MonkeyNotFoundError("info: {0} | id: {1}".format(ex, str(db_id)))

    @staticmethod
    def get_single_monkey_by_guid(monkey_guid):
        try:
            return Monkey.objects.get(guid=monkey_guid)
        except DoesNotExist as ex:
            raise MonkeyNotFoundError("info: {0} | guid: {1}".format(ex, str(monkey_guid)))

    @staticmethod
    def get_latest_modifytime():
        if Monkey.objects.count() > 0:
            return Monkey.objects.order_by('-modifytime').first().modifytime
        return None

    def is_dead(self):
        monkey_is_dead = False
        if self.dead:
            monkey_is_dead = True
        else:
            try:
                if MonkeyTtl.objects(id=self.ttl_ref.id).count() == 0:
                    # No TTLs - monkey has timed out. The monkey is MIA.
                    monkey_is_dead = True
            except (DoesNotExist, AttributeError):
                # Trying to dereference unknown document - the monkey is MIA.
                monkey_is_dead = True
        return monkey_is_dead

    def get_os(self):
        os = "unknown"
        if self.description.lower().find("linux") != -1:
            os = "linux"
        elif self.description.lower().find("windows") != -1:
            os = "windows"
        return os

    @ring.lru()
    @staticmethod
    def get_label_by_id(object_id):
        current_monkey = Monkey.get_single_monkey_by_id(object_id)
        label = Monkey.get_hostname_by_id(object_id) + " : " + current_monkey.ip_addresses[0]
        if len(set(current_monkey.ip_addresses).intersection(local_ip_addresses())) > 0:
            label = "MonkeyIsland - " + label
        return label

    @ring.lru()
    @staticmethod
    def get_hostname_by_id(object_id):
        """
        :param object_id: the object ID of a Monkey in the database.
        :return: The hostname of that machine.
        :note: Use this and not monkey.hostname for performance - this is lru-cached.
        """
        return Monkey.get_single_monkey_by_id(object_id).hostname

    def set_hostname(self, hostname):
        """
        Sets a new hostname for a machine and clears the cache for getting it.
        :param hostname: The new hostname for the machine.
        """
        self.hostname = hostname
        self.save()
        Monkey.get_hostname_by_id.delete(self.id)
        Monkey.get_label_by_id.delete(self.id)

    def get_network_info(self):
        """
        Formats network info from monkey's model
        :return: dictionary with an array of IP's and a hostname
        """
        return {'ips': self.ip_addresses, 'hostname': self.hostname}

    @ring.lru(
        expire=1  # data has TTL of 1 second. This is useful for rapid calls for report generation.
    )
    @staticmethod
    def is_monkey(object_id):
        try:
            _ = Monkey.get_single_monkey_by_id(object_id)
            return True
        except:
            return False

    @staticmethod
    def get_tunneled_monkeys():
        return Monkey.objects(tunnel__exists=True)

    def renew_ttl(self, duration=DEFAULT_MONKEY_TTL_EXPIRY_DURATION_IN_SECONDS):
        self.ttl_ref = create_monkey_ttl_document(duration)
        self.save()


<<<<<<< HEAD
# TODO Can't make following methods static under Monkey class due to ring bug. When ring will support static methods, we
# should move to static methods in the Monkey class.
@ring.lru(
    expire=1  # data has TTL of 1 second. This is useful for rapid calls for report generation.
)
def is_monkey(object_id):
    try:
        _ = Monkey.get_single_monkey_by_id(object_id)
        return True
    except MonkeyNotFoundError:
        return False


@ring.lru()
def get_monkey_label_by_id(object_id):
    current_monkey = Monkey.get_single_monkey_by_id(object_id)
    label = get_monkey_hostname_by_id(object_id) + " : " + current_monkey.ip_addresses[0]
    if len(set(current_monkey.ip_addresses).intersection(local_ip_addresses())) > 0:
        label = "MonkeyIsland - " + label
    return label


@ring.lru()
def get_monkey_hostname_by_id(object_id):
    """
    :param object_id: the object ID of a Monkey in the database.
    :return: The hostname of that machine.
    :note: Use this and not monkey.hostname for performance - this is lru-cached.
    """
    return Monkey.get_single_monkey_by_id(object_id).hostname


=======
>>>>>>> ea584e2d
class MonkeyNotFoundError(Exception):
    pass<|MERGE_RESOLUTION|>--- conflicted
+++ resolved
@@ -153,40 +153,5 @@
         self.save()
 
 
-<<<<<<< HEAD
-# TODO Can't make following methods static under Monkey class due to ring bug. When ring will support static methods, we
-# should move to static methods in the Monkey class.
-@ring.lru(
-    expire=1  # data has TTL of 1 second. This is useful for rapid calls for report generation.
-)
-def is_monkey(object_id):
-    try:
-        _ = Monkey.get_single_monkey_by_id(object_id)
-        return True
-    except MonkeyNotFoundError:
-        return False
-
-
-@ring.lru()
-def get_monkey_label_by_id(object_id):
-    current_monkey = Monkey.get_single_monkey_by_id(object_id)
-    label = get_monkey_hostname_by_id(object_id) + " : " + current_monkey.ip_addresses[0]
-    if len(set(current_monkey.ip_addresses).intersection(local_ip_addresses())) > 0:
-        label = "MonkeyIsland - " + label
-    return label
-
-
-@ring.lru()
-def get_monkey_hostname_by_id(object_id):
-    """
-    :param object_id: the object ID of a Monkey in the database.
-    :return: The hostname of that machine.
-    :note: Use this and not monkey.hostname for performance - this is lru-cached.
-    """
-    return Monkey.get_single_monkey_by_id(object_id).hostname
-
-
-=======
->>>>>>> ea584e2d
 class MonkeyNotFoundError(Exception):
     pass