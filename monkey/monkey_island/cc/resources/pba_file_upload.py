--- conflicted
+++ resolved
@@ -8,13 +8,8 @@
 
 from monkey_island.cc.resources.auth.auth import jwt_required
 from monkey_island.cc.services.config import ConfigService
-<<<<<<< HEAD
-from monkey_island.cc.services.post_breach_files import (PBA_LINUX_FILENAME_PATH, PBA_UPLOAD_PATH,
-                                                         PBA_WINDOWS_FILENAME_PATH, UPLOADS_DIR)
-=======
-from monkey_island.cc.services.post_breach_files import (
-    ABS_UPLOAD_PATH, PBA_LINUX_FILENAME_PATH, PBA_WINDOWS_FILENAME_PATH)
->>>>>>> c5371060
+from monkey_island.cc.services.post_breach_files import (ABS_UPLOAD_PATH, PBA_LINUX_FILENAME_PATH,
+                                                         PBA_WINDOWS_FILENAME_PATH)
 
 __author__ = 'VakarisZ'
 
