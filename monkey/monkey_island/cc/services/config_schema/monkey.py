--- conflicted
+++ resolved
@@ -1,12 +1,4 @@
-<<<<<<< HEAD
-from common.common_consts.system_info_collectors_names import (
-    AWS_COLLECTOR,
-    MIMIKATZ_COLLECTOR,
-    PROCESS_LIST_COLLECTOR,
-)
-=======
 from common.common_consts.credential_collector_names import MIMIKATZ_COLLECTOR, SSH_COLLECTOR
->>>>>>> a9281864
 
 MONKEY = {
     "title": "Monkey",
@@ -91,14 +83,8 @@
                     "uniqueItems": True,
                     "items": {"$ref": "#/definitions/credential_collector_classes"},
                     "default": [
-<<<<<<< HEAD
-                        AWS_COLLECTOR,
-                        PROCESS_LIST_COLLECTOR,
-                        MIMIKATZ_COLLECTOR,
-=======
                         MIMIKATZ_COLLECTOR,
                         SSH_COLLECTOR,
->>>>>>> a9281864
                     ],
                 },
             },
