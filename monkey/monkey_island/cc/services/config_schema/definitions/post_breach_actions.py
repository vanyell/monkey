--- conflicted
+++ resolved
@@ -74,19 +74,20 @@
         {
             "type": "string",
             "enum": [
-<<<<<<< HEAD
                 "AccountDiscovery"
             ],
             "title": "Account Discovery",
             "info": "Attempts to get a listing of user accounts on the system.",
             "attack_techniques": ["T1087"]
-=======
+        },
+        {
+            "type": "string",
+            "enum": [
                 "ClearCommandHistory"
             ],
             "title": "Clear command history",
             "info": "Attempts to clear the command history.",
             "attack_techniques": ["T1146"]
->>>>>>> 2ebbd24b
         }
     ]
 }