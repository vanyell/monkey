POST_BREACH_ACTIONS = {
    "title": "Post breach actions",
    "description": "Runs scripts/commands on infected machines. These actions safely simulate what an adversary"
                   "might do after breaching a new machine. Used in ATT&CK and Zero trust reports.",
    "type": "string",
    "anyOf": [
        {
            "type": "string",
            "enum": [
                "BackdoorUser"
            ],
            "title": "Back door user",
            "info": "Attempts to create a new user on the system and delete it afterwards.",
            "attack_techniques": ["T1136"]
        },
        {
            "type": "string",
            "enum": [
                "CommunicateAsNewUser"
            ],
            "title": "Communicate as new user",
            "info": "Attempts to create a new user, create HTTPS requests as that user and delete the user "
                    "afterwards.",
            "attack_techniques": ["T1136"]
        },
        {
            "type": "string",
            "enum": [
                "ModifyShellStartupFiles"
            ],
            "title": "Modify shell startup files",
            "info": "Attempts to modify shell startup files, like ~/.profile, ~/.bashrc, ~/.bash_profile "
                    "in linux, and profile.ps1 in windows. Reverts modifications done afterwards.",
            "attack_techniques": ["T1156", "T1504"]
        },
        {
            "type": "string",
            "enum": [
                "HiddenFiles"
            ],
            "title": "Hidden files and directories",
            "info": "Attempts to create a hidden file and remove it afterward.",
            "attack_techniques": ["T1158"]
        },
        {
            "type": "string",
            "enum": [
                "TrapCommand"
            ],
            "title": "Trap",
            "info": "On Linux systems, attempts to trap an interrupt signal in order to execute a command "
                    "upon receiving that signal. Removes the trap afterwards.",
            "attack_techniques": ["T1154"]
        },
        {
            "type": "string",
            "enum": [
                "ChangeSetuidSetgid"
            ],
            "title": "Setuid and Setgid",
            "info": "On Linux systems, attempts to set the setuid and setgid bits of a new file. "
                    "Removes the file afterwards.",
            "attack_techniques": ["T1166"]
        },
        {
            "type": "string",
            "enum": [
                "ScheduleJobs"
            ],
            "title": "Job scheduling",
            "info": "Attempts to create a scheduled job on the system and remove it.",
            "attack_techniques": ["T1168", "T1053"]
        },
        {
            "type": "string",
            "enum": [
<<<<<<< HEAD
                "Timestomping"
            ],
            "title": "Timestomping",
            "info": "Creates a temporary file and attempts to modify its time attributes. Removes the file afterwards.",
            "attack_techniques": ["T1099"]
=======
                "SignedScriptProxyExecution"
            ],
            "title": "Signed script proxy execution",
            "info": "On Windows systems, attemps to execute an arbitrary file "
                    "with the help of a pre-existing signed script.",
            "attack_techniques": ["T1216"]
        },
        {
            "type": "string",
            "enum": [
                "AccountDiscovery"
            ],
            "title": "Account Discovery",
            "info": "Attempts to get a listing of user accounts on the system.",
            "attack_techniques": ["T1087"]
        },
        {
            "type": "string",
            "enum": [
                "ClearCommandHistory"
            ],
            "title": "Clear command history",
            "info": "Attempts to clear the command history.",
            "attack_techniques": ["T1146"]
>>>>>>> db46134a
        }
    ]
}<|MERGE_RESOLUTION|>--- conflicted
+++ resolved
@@ -74,13 +74,15 @@
         {
             "type": "string",
             "enum": [
-<<<<<<< HEAD
                 "Timestomping"
             ],
             "title": "Timestomping",
             "info": "Creates a temporary file and attempts to modify its time attributes. Removes the file afterwards.",
             "attack_techniques": ["T1099"]
-=======
+        },
+        {
+            "type": "string",
+            "enum": [
                 "SignedScriptProxyExecution"
             ],
             "title": "Signed script proxy execution",
@@ -105,7 +107,6 @@
             "title": "Clear command history",
             "info": "Attempts to clear the command history.",
             "attack_techniques": ["T1146"]
->>>>>>> db46134a
         }
     ]
 }