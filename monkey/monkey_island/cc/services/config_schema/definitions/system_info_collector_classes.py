from common.common_consts.system_info_collectors_names import (
    MIMIKATZ_COLLECTOR,
<<<<<<< HEAD
=======
    PROCESS_LIST_COLLECTOR,
    SSH_COLLECTOR,
>>>>>>> f526933d
)

SYSTEM_INFO_COLLECTOR_CLASSES = {
    "title": "System Information Collectors",
    "description": "Click on a system info collector to find out what it collects.",
    "type": "string",
    "anyOf": [
        {
            "type": "string",
            "enum": [MIMIKATZ_COLLECTOR],
            "title": "Mimikatz Credentials Collector",
            "safe": True,
            "info": "Collects credentials from Windows credential manager.",
            "attack_techniques": ["T1003", "T1005"],
        },
<<<<<<< HEAD
=======
        {
            "type": "string",
            "enum": [PROCESS_LIST_COLLECTOR],
            "title": "Process List Collector",
            "safe": True,
            "info": "Collects a list of running processes on the machine.",
            "attack_techniques": ["T1082"],
        },
        {
            "type": "string",
            "enum": [SSH_COLLECTOR],
            "title": "SSH Credentials Collector",
            "safe": True,
            "info": "Searches users' home directories and collects SSH keypairs.",
            "attack_techniques": ["T1005", "T1145"],
        },
>>>>>>> f526933d
    ],
}<|MERGE_RESOLUTION|>--- conflicted
+++ resolved
@@ -1,11 +1,4 @@
-from common.common_consts.system_info_collectors_names import (
-    MIMIKATZ_COLLECTOR,
-<<<<<<< HEAD
-=======
-    PROCESS_LIST_COLLECTOR,
-    SSH_COLLECTOR,
->>>>>>> f526933d
-)
+from common.common_consts.system_info_collectors_names import MIMIKATZ_COLLECTOR, SSH_COLLECTOR
 
 SYSTEM_INFO_COLLECTOR_CLASSES = {
     "title": "System Information Collectors",
@@ -20,16 +13,6 @@
             "info": "Collects credentials from Windows credential manager.",
             "attack_techniques": ["T1003", "T1005"],
         },
-<<<<<<< HEAD
-=======
-        {
-            "type": "string",
-            "enum": [PROCESS_LIST_COLLECTOR],
-            "title": "Process List Collector",
-            "safe": True,
-            "info": "Collects a list of running processes on the machine.",
-            "attack_techniques": ["T1082"],
-        },
         {
             "type": "string",
             "enum": [SSH_COLLECTOR],
@@ -38,6 +21,5 @@
             "info": "Searches users' home directories and collects SSH keypairs.",
             "attack_techniques": ["T1005", "T1145"],
         },
->>>>>>> f526933d
     ],
 }