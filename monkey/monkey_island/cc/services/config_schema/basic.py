BASIC = {
    "title": "Exploits",
    "type": "object",
    "primary": True,
    "properties": {
        "exploiters": {
            "title": "Exploiters",
            "type": "object",
            "description": "Choose which exploiters the Monkey will attempt.",
            "properties": {
                "exploiter_classes": {
                    "title": "Exploiters",
                    "type": "array",
                    "uniqueItems": True,
                    "items": {"$ref": "#/definitions/exploiter_classes"},
                    "default": [
                        "SmbExploiter",
                        "WmiExploiter",
                        "SSHExploiter",
                        "Log4ShellExploiter",
<<<<<<< HEAD
                        "ShellShockExploiter",
                        "ElasticGroovyExploiter",
                        "Struts2Exploiter",
                        "WebLogicExploiter",
=======
>>>>>>> a9281864
                        "HadoopExploiter",
                        "MSSQLExploiter",
                        "PowerShellExploiter",
                    ],
                }
            },
        },
        "credentials": {
            "title": "Credentials",
            "type": "object",
            "properties": {
                "exploit_user_list": {
                    "title": "Exploit user list",
                    "type": "array",
                    "uniqueItems": True,
                    "items": {"type": "string"},
                    "default": ["Administrator", "root", "user"],
                    "description": "List of user names that will be used by exploiters that need "
                    "credentials, like "
                    "SSH brute-forcing.",
                },
                "exploit_password_list": {
                    "title": "Exploit password list",
                    "type": "array",
                    "uniqueItems": True,
                    "items": {
                        "type": "string",
                    },
                    "default": [
                        "root",
                        "123456",
                        "password",
                        "123456789",
                        "qwerty",
                        "111111",
                        "iloveyou",
                    ],
                    "description": "List of passwords that will be used by exploiters that need "
                    "credentials, like "
                    "SSH brute-forcing.",
                },
            },
        },
    },
}<|MERGE_RESOLUTION|>--- conflicted
+++ resolved
@@ -18,13 +18,6 @@
                         "WmiExploiter",
                         "SSHExploiter",
                         "Log4ShellExploiter",
-<<<<<<< HEAD
-                        "ShellShockExploiter",
-                        "ElasticGroovyExploiter",
-                        "Struts2Exploiter",
-                        "WebLogicExploiter",
-=======
->>>>>>> a9281864
                         "HadoopExploiter",
                         "MSSQLExploiter",
                         "PowerShellExploiter",
