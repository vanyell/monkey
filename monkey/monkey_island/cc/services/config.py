--- conflicted
+++ resolved
@@ -27,13 +27,9 @@
 # This should be used for config values of string type
 ENCRYPTED_CONFIG_STRINGS = \
     [
-<<<<<<< HEAD
-
-=======
         ['cnc', 'aws_config', 'aws_access_key_id'],
         ['cnc', 'aws_config', 'aws_account_id'],
         ['cnc', 'aws_config', 'aws_secret_access_key']
->>>>>>> 10c88c0a
     ]
 
 
