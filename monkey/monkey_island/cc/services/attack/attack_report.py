import logging
from monkey_island.cc.models import Monkey
from monkey_island.cc.services.attack.technique_reports import T1210, T1197, T1110, T1075, T1003, T1059, T1086, T1082
<<<<<<< HEAD
from monkey_island.cc.services.attack.technique_reports import T1145, T1035, T1129
=======
from monkey_island.cc.services.attack.technique_reports import T1145, T1107, T1065, T1035
>>>>>>> 3060f53a
from monkey_island.cc.services.attack.attack_config import AttackConfig
from monkey_island.cc.database import mongo

__author__ = "VakarisZ"


LOG = logging.getLogger(__name__)

TECHNIQUES = {'T1210': T1210.T1210,
              'T1197': T1197.T1197,
              'T1110': T1110.T1110,
              'T1075': T1075.T1075,
              'T1003': T1003.T1003,
              'T1059': T1059.T1059,
              'T1086': T1086.T1086,
              'T1082': T1082.T1082,
              'T1145': T1145.T1145,
<<<<<<< HEAD
              'T1035': T1035.T1035,
              'T1129': T1129.T1129}
=======
              'T1107': T1107.T1107,
              'T1065': T1065.T1065,
              'T1035': T1035.T1035}
>>>>>>> 3060f53a

REPORT_NAME = 'new_report'


class AttackReportService:
    def __init__(self):
        pass

    @staticmethod
    def generate_new_report():
        """
        Generates new report based on telemetries, replaces old report in db with new one.
        :return: Report object
        """
        report =\
            {
                'techniques': {},
                'meta': {'latest_monkey_modifytime': Monkey.get_latest_modifytime()},
                'name': REPORT_NAME
            }

        for tech_id, value in AttackConfig.get_technique_values().items():
            if value:
                try:
                    report['techniques'].update({tech_id: TECHNIQUES[tech_id].get_report_data()})
                except KeyError as e:
                    LOG.error("Attack technique does not have it's report component added "
                              "to attack report service. %s" % e)
        mongo.db.attack_report.replace_one({'name': REPORT_NAME}, report, upsert=True)
        return report

    @staticmethod
    def get_latest_attack_telem_time():
        """
        Gets timestamp of latest attack telem
        :return: timestamp of latest attack telem
        """
        return [x['timestamp'] for x in mongo.db.telemetry.find({'telem_category': 'attack'}).sort('timestamp', -1).limit(1)][0]

    @staticmethod
    def get_latest_report():
        """
        Gets latest report (by retrieving it from db or generating a new one).
        :return: report dict.
        """
        return AttackReportService.generate_new_report()
        if AttackReportService.is_report_generated():
            monkey_modifytime = Monkey.get_latest_modifytime()
            latest_report = mongo.db.attack_report.find_one({'name': REPORT_NAME})
            report_modifytime = latest_report['meta']['latest_monkey_modifytime']
            if monkey_modifytime and report_modifytime and monkey_modifytime == report_modifytime:
                return latest_report

    @staticmethod
    def is_report_generated():
        """
        Checks if report is generated
        :return: True if report exists, False otherwise
        """
        generated_report = mongo.db.attack_report.find_one({})
        return generated_report is not None<|MERGE_RESOLUTION|>--- conflicted
+++ resolved
@@ -1,11 +1,7 @@
 import logging
 from monkey_island.cc.models import Monkey
 from monkey_island.cc.services.attack.technique_reports import T1210, T1197, T1110, T1075, T1003, T1059, T1086, T1082
-<<<<<<< HEAD
-from monkey_island.cc.services.attack.technique_reports import T1145, T1035, T1129
-=======
-from monkey_island.cc.services.attack.technique_reports import T1145, T1107, T1065, T1035
->>>>>>> 3060f53a
+from monkey_island.cc.services.attack.technique_reports import T1145, T1107, T1065, T1035, T1129
 from monkey_island.cc.services.attack.attack_config import AttackConfig
 from monkey_island.cc.database import mongo
 
@@ -23,14 +19,10 @@
               'T1086': T1086.T1086,
               'T1082': T1082.T1082,
               'T1145': T1145.T1145,
-<<<<<<< HEAD
               'T1035': T1035.T1035,
-              'T1129': T1129.T1129}
-=======
+              'T1129': T1129.T1129,
               'T1107': T1107.T1107,
-              'T1065': T1065.T1065,
-              'T1035': T1035.T1035}
->>>>>>> 3060f53a
+              'T1065': T1065.T1065}
 
 REPORT_NAME = 'new_report'
 
@@ -76,13 +68,13 @@
         Gets latest report (by retrieving it from db or generating a new one).
         :return: report dict.
         """
-        return AttackReportService.generate_new_report()
         if AttackReportService.is_report_generated():
             monkey_modifytime = Monkey.get_latest_modifytime()
             latest_report = mongo.db.attack_report.find_one({'name': REPORT_NAME})
             report_modifytime = latest_report['meta']['latest_monkey_modifytime']
             if monkey_modifytime and report_modifytime and monkey_modifytime == report_modifytime:
                 return latest_report
+        return AttackReportService.generate_new_report()
 
     @staticmethod
     def is_report_generated():
