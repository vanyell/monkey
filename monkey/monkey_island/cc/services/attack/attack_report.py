--- conflicted
+++ resolved
@@ -1,11 +1,6 @@
 import logging
-<<<<<<< HEAD
-
 from monkey_island.cc.models import Monkey
-from monkey_island.cc.services.attack.technique_reports import T1210, T1197, T1110
-=======
 from monkey_island.cc.services.attack.technique_reports import T1210, T1197, T1110, T1075, T1003, T1059, T1086
->>>>>>> d926a929
 from monkey_island.cc.services.attack.attack_config import AttackConfig
 from monkey_island.cc.database import mongo
 
@@ -53,8 +48,6 @@
         return report
 
     @staticmethod
-<<<<<<< HEAD
-=======
     def get_latest_attack_telem_time():
         """
         Gets timestamp of latest attack telem
@@ -63,7 +56,6 @@
         return [x['timestamp'] for x in mongo.db.telemetry.find({'telem_category': 'attack'}).sort('timestamp', -1).limit(1)][0]
 
     @staticmethod
->>>>>>> d926a929
     def get_latest_report():
         """
         Gets latest report (by retrieving it from db or generating a new one).
