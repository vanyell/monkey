--- conflicted
+++ resolved
@@ -1,11 +1,7 @@
 import logging
 from monkey_island.cc.models import Monkey
 from monkey_island.cc.services.attack.technique_reports import T1210, T1197, T1110, T1075, T1003, T1059, T1086, T1082
-<<<<<<< HEAD
-from monkey_island.cc.services.attack.technique_reports import T1145, T1035
-=======
-from monkey_island.cc.services.attack.technique_reports import T1145, T1107, T1065
->>>>>>> 2fa45ef5
+from monkey_island.cc.services.attack.technique_reports import T1145, T1107, T1065, T1035
 from monkey_island.cc.services.attack.attack_config import AttackConfig
 from monkey_island.cc.database import mongo
 
@@ -23,12 +19,9 @@
               'T1086': T1086.T1086,
               'T1082': T1082.T1082,
               'T1145': T1145.T1145,
-<<<<<<< HEAD
+              'T1107': T1107.T1107,
+              'T1065': T1065.T1065,
               'T1035': T1035.T1035}
-=======
-              'T1107': T1107.T1107,
-              'T1065': T1065.T1065}
->>>>>>> 2fa45ef5
 
 REPORT_NAME = 'new_report'
 
