--- conflicted
+++ resolved
@@ -1,9 +1,5 @@
 import logging
-<<<<<<< HEAD
-from monkey_island.cc.services.attack.technique_reports import T1210, T1197, T1110, T1075, T1003, T1059, T1086, T1082
-=======
-from monkey_island.cc.services.attack.technique_reports import T1210, T1197, T1110, T1075, T1003, T1059
->>>>>>> 3e9dcd36
+from monkey_island.cc.services.attack.technique_reports import T1210, T1197, T1110, T1075, T1003, T1059, T1086
 from monkey_island.cc.services.attack.attack_telem import AttackTelemService
 from monkey_island.cc.services.attack.attack_config import AttackConfig
 from monkey_island.cc.database import mongo
@@ -19,12 +15,8 @@
               'T1075': T1075.T1075,
               'T1003': T1003.T1003,
               'T1059': T1059.T1059,
-<<<<<<< HEAD
               'T1086': T1086.T1086,
               'T1082': T1082.T1082}
-=======
-              'T1086': T1086.T1086}
->>>>>>> 3e9dcd36
 
 REPORT_NAME = 'new_report'
 
