"""
File that contains ATT&CK telemetry storing/retrieving logic
"""
import logging
from monkey_island.cc.database import mongo
from time import time

__author__ = "VakarisZ"

logger = logging.getLogger(__name__)


<<<<<<< HEAD
def set_results(technique, data):
    """
    Adds ATT&CK technique results(telemetry) to the database
    :param technique: technique ID string e.g. T1110
    :param data: Data, relevant to the technique
    """
    data.update({'technique': technique})
    mongo.db.attack_results.insert(data)
    mongo.db.attack_results.update({'name': 'latest'}, {'name': 'latest', 'time': data['time']}, upsert=True)


def get_latest_telem():
    return mongo.db.attack_results.find_one({'name': 'latest'})
=======
class AttackTelemService(object):
    def __init__(self):
        pass

    @staticmethod
    def set_results(technique, data):
        """
        Adds ATT&CK technique results(telemetry) to the database
        :param technique: technique ID string e.g. T1110
        :param data: Data, relevant to the technique
        """
        data.update({'technique': technique})
        mongo.db.attack_results.insert(data)
>>>>>>> c3aa316c
<|MERGE_RESOLUTION|>--- conflicted
+++ resolved
@@ -3,28 +3,12 @@
 """
 import logging
 from monkey_island.cc.database import mongo
-from time import time
 
 __author__ = "VakarisZ"
 
 logger = logging.getLogger(__name__)
 
 
-<<<<<<< HEAD
-def set_results(technique, data):
-    """
-    Adds ATT&CK technique results(telemetry) to the database
-    :param technique: technique ID string e.g. T1110
-    :param data: Data, relevant to the technique
-    """
-    data.update({'technique': technique})
-    mongo.db.attack_results.insert(data)
-    mongo.db.attack_results.update({'name': 'latest'}, {'name': 'latest', 'time': data['time']}, upsert=True)
-
-
-def get_latest_telem():
-    return mongo.db.attack_results.find_one({'name': 'latest'})
-=======
 class AttackTelemService(object):
     def __init__(self):
         pass
@@ -38,4 +22,9 @@
         """
         data.update({'technique': technique})
         mongo.db.attack_results.insert(data)
->>>>>>> c3aa316c
+        mongo.db.attack_results.update({'name': 'latest'}, {'name': 'latest', 'time': data['time']}, upsert=True)
+
+
+    @staticmethod
+    def get_latest_telem():
+        return mongo.db.attack_results.find_one({'name': 'latest'})