--- conflicted
+++ resolved
@@ -22,11 +22,7 @@
         elif scanned_services:
             status = ScanStatus.SCANNED
         else:
-<<<<<<< HEAD
-            status = ScanStatus.UNSCANNED.name
-=======
             status = ScanStatus.UNSCANNED
->>>>>>> 8ec5a6ac
         data.update(T1210.get_message_and_status(status))
         data.update({'scanned_services': scanned_services, 'exploited_services': exploited_services})
         return data
