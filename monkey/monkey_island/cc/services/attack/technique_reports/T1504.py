from common.data.post_breach_consts import \
    POST_BREACH_SHELL_STARTUP_FILE_MODIFICATION
from monkey_island.cc.services.attack.technique_reports.pba_technique import \
    PostBreachTechnique

__author__ = "shreyamalviya"


class T1504(PostBreachTechnique):
    tech_id = "T1504"
<<<<<<< HEAD
    unscanned_msg = "Monkey did not try modifying powershell startup files on the system."
    scanned_msg = "Monkey tried modifying powershell startup files on the system but failed."
    used_msg = "Monkey modified powershell startup files on the system."

    query = [{'$match': {'telem_category': 'post_breach',
                         'data.name': POST_BREACH_SHELL_STARTUP_FILE_MODIFICATION}},
             {'$project': {'_id': 0,
                           'machine': {'hostname': {'$arrayElemAt': ['$data.hostname', 0]},
                                       'ips': [{'$arrayElemAt': ['$data.ip', 0]}]},
                           'result': '$data.result'}},
             {'$unwind': '$result'},
             {'$match': {'result': {'$regex': r'profile\.ps1'}}}]

    @staticmethod
    def get_report_data():
        data = {'title': T1504.technique_title(), 'info': []}

        powershell_startup_modification_info = list(mongo.db.telemetry.aggregate(T1504.query))

        status = ScanStatus.UNSCANNED.value
        if powershell_startup_modification_info:
            successful_PBAs = mongo.db.telemetry.count({'data.name': POST_BREACH_SHELL_STARTUP_FILE_MODIFICATION,
                                                        'data.result.1': True})
            status = ScanStatus.USED.value if successful_PBAs else ScanStatus.SCANNED.value

        data.update(T1504.get_base_data_by_status(status))
        data.update({'info': powershell_startup_modification_info})
        return data
=======
    unscanned_msg = "Monkey didn't try modifying powershell startup files since it didn't run on any Windows machines."
    scanned_msg = "Monkey tried modifying powershell startup files but failed."
    used_msg = "Monkey successfully modified powershell startup files."
    pba_names = [POST_BREACH_SHELL_STARTUP_FILE_MODIFICATION]

    @staticmethod
    def get_pba_query(*args):
        return [{'$match': {'telem_category': 'post_breach',
                            'data.name': POST_BREACH_SHELL_STARTUP_FILE_MODIFICATION}},
                {'$project': {'_id': 0,
                              'machine': {'hostname': {'$arrayElemAt': ['$data.hostname', 0]},
                                          'ips': [{'$arrayElemAt': ['$data.ip', 0]}]},
                              'result': '$data.result'}},
                {'$unwind': '$result'},
                {'$match': {'result': {'$regex': r'profile\.ps1'}}}]
>>>>>>> 6afeab00
<|MERGE_RESOLUTION|>--- conflicted
+++ resolved
@@ -8,36 +8,6 @@
 
 class T1504(PostBreachTechnique):
     tech_id = "T1504"
-<<<<<<< HEAD
-    unscanned_msg = "Monkey did not try modifying powershell startup files on the system."
-    scanned_msg = "Monkey tried modifying powershell startup files on the system but failed."
-    used_msg = "Monkey modified powershell startup files on the system."
-
-    query = [{'$match': {'telem_category': 'post_breach',
-                         'data.name': POST_BREACH_SHELL_STARTUP_FILE_MODIFICATION}},
-             {'$project': {'_id': 0,
-                           'machine': {'hostname': {'$arrayElemAt': ['$data.hostname', 0]},
-                                       'ips': [{'$arrayElemAt': ['$data.ip', 0]}]},
-                           'result': '$data.result'}},
-             {'$unwind': '$result'},
-             {'$match': {'result': {'$regex': r'profile\.ps1'}}}]
-
-    @staticmethod
-    def get_report_data():
-        data = {'title': T1504.technique_title(), 'info': []}
-
-        powershell_startup_modification_info = list(mongo.db.telemetry.aggregate(T1504.query))
-
-        status = ScanStatus.UNSCANNED.value
-        if powershell_startup_modification_info:
-            successful_PBAs = mongo.db.telemetry.count({'data.name': POST_BREACH_SHELL_STARTUP_FILE_MODIFICATION,
-                                                        'data.result.1': True})
-            status = ScanStatus.USED.value if successful_PBAs else ScanStatus.SCANNED.value
-
-        data.update(T1504.get_base_data_by_status(status))
-        data.update({'info': powershell_startup_modification_info})
-        return data
-=======
     unscanned_msg = "Monkey didn't try modifying powershell startup files since it didn't run on any Windows machines."
     scanned_msg = "Monkey tried modifying powershell startup files but failed."
     used_msg = "Monkey successfully modified powershell startup files."
@@ -52,5 +22,4 @@
                                           'ips': [{'$arrayElemAt': ['$data.ip', 0]}]},
                               'result': '$data.result'}},
                 {'$unwind': '$result'},
-                {'$match': {'result': {'$regex': r'profile\.ps1'}}}]
->>>>>>> 6afeab00
+                {'$match': {'result': {'$regex': r'profile\.ps1'}}}]