--- conflicted
+++ resolved
@@ -7,36 +7,7 @@
 
 class T1166(PostBreachTechnique):
     tech_id = "T1166"
-<<<<<<< HEAD
-    unscanned_msg = "Monkey did not try creating hidden files or folders."
-    scanned_msg = "Monkey tried creating hidden files and folders on the system but failed."
-    used_msg = "Monkey created hidden files and folders on the system."
-
-    query = [{'$match': {'telem_category': 'post_breach',
-                         'data.name': POST_BREACH_SETUID_SETGID}},
-             {'$project': {'_id': 0,
-                           'machine': {'hostname': '$data.hostname',
-                                       'ips': '$data.ip'},
-                           'result': '$data.result'}}]
-
-    @staticmethod
-    def get_report_data():
-        data = {'title': T1166.technique_title(), 'info': []}
-
-        setuid_setgid_info = list(mongo.db.telemetry.aggregate(T1166.query))
-
-        status = ScanStatus.UNSCANNED.value
-        if setuid_setgid_info:
-            successful_PBAs = mongo.db.telemetry.count({'data.name': POST_BREACH_SETUID_SETGID,
-                                                        'data.result.1': True})
-            status = ScanStatus.USED.value if successful_PBAs else ScanStatus.SCANNED.value
-
-        data.update(T1166.get_base_data_by_status(status))
-        data.update({'info': setuid_setgid_info})
-        return data
-=======
     unscanned_msg = "Monkey didn't try setting the setuid or setgid bits since it didn't run on any Linux machines."
     scanned_msg = "Monkey tried setting the setuid or setgid bits but failed."
     used_msg = "Monkey successfully set the setuid or setgid bits."
-    pba_names = [POST_BREACH_SETUID_SETGID]
->>>>>>> b96c4e0f
+    pba_names = [POST_BREACH_SETUID_SETGID]