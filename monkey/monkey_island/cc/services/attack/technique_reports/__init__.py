--- conflicted
+++ resolved
@@ -52,19 +52,13 @@
         Gets the status of a certain attack technique.
         :return: ScanStatus Enum object
         """
-<<<<<<< HEAD
-        if mongo.db.attack_results.find_one({'telem_catagory': 'attack',
+        if mongo.db.attack_results.find_one({'telem_category': 'attack',
                                              'status': ScanStatus.USED.value,
                                              'technique': cls.tech_id}):
             return ScanStatus.USED
-        elif mongo.db.attack_results.find_one({'telem_catagory': 'attack',
+        elif mongo.db.attack_results.find_one({'telem_category': 'attack',
                                                'status': ScanStatus.SCANNED.value,
                                                'technique': cls.tech_id}):
-=======
-        if mongo.db.telemetry.find_one({'telem_category': 'attack', 'data.status': ScanStatus.USED.value, 'data.technique': technique}):
-            return ScanStatus.USED
-        elif mongo.db.telemetry.find_one({'telem_category': 'attack', 'data.status': ScanStatus.SCANNED.value, 'data.technique': technique}):
->>>>>>> 3161b39f
             return ScanStatus.SCANNED
         else:
             return ScanStatus.UNSCANNED
