--- conflicted
+++ resolved
@@ -62,14 +62,6 @@
 
     @staticmethod
     def get_message_and_status(technique, status):
-<<<<<<< HEAD
-        if status == ScanStatus.UNSCANNED:
-            return {'message': technique.unscanned_msg, 'status': ScanStatus.UNSCANNED.name}
-        elif status == ScanStatus.SCANNED:
-            return {'message': technique.scanned_msg, 'status': ScanStatus.SCANNED.name}
-        else:
-            return {'message': technique.used_msg, 'status': ScanStatus.USED.name}
-=======
         return {'message': technique.get_message_by_status(technique, status), 'status': status.name}
 
     @staticmethod
@@ -80,7 +72,6 @@
             return technique.scanned_msg
         else:
             return technique.used_msg
->>>>>>> 04e7ca13
 
     @staticmethod
     def technique_title(technique):
