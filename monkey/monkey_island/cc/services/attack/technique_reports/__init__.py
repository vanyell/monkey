--- conflicted
+++ resolved
@@ -63,19 +63,6 @@
         else:
             return ScanStatus.UNSCANNED
 
-<<<<<<< HEAD
-    @staticmethod
-    def get_message_and_status(technique, status):
-        if status == ScanStatus.UNSCANNED:
-            return {'message': technique.unscanned_msg, 'status': ScanStatus.UNSCANNED.name}
-        elif status == ScanStatus.SCANNED:
-            return {'message': technique.scanned_msg, 'status': ScanStatus.SCANNED.name}
-        else:
-            return {'message': technique.used_msg, 'status': ScanStatus.USED.name}
-
-    @staticmethod
-    def technique_title(technique):
-=======
     @classmethod
     def get_message_and_status(cls, status):
         """
@@ -101,7 +88,6 @@
 
     @classmethod
     def technique_title(cls):
->>>>>>> 592abc77
         """
         :return: techniques title. E.g. "T1110 Brute force"
         """
@@ -114,27 +100,15 @@
         :return: dict E.g. {'message': 'Brute force used', 'status': 'Used', 'title': 'T1110 Brute force'}
         """
         data = {}
-<<<<<<< HEAD
-        status = AttackTechnique.technique_status(technique.tech_id)
-        title = AttackTechnique.technique_title(technique.tech_id)
-        data.update({'status': status.name, 'title': title})
-        if status == ScanStatus.UNSCANNED:
-            data.update({'message': technique.unscanned_msg})
-        elif status == ScanStatus.SCANNED:
-            data.update({'message': technique.scanned_msg})
-        else:
-            data.update({'message': technique.used_msg})
+        status = cls.technique_status()
+        title = cls.technique_title()
+        data.update({'status': status.name,
+                     'title': title,
+                     'message': cls.get_message_by_status(status)})
         return data
 
     @staticmethod
     def get_base_data_by_status(technique, status):
         data = technique.get_message_and_status(technique, status)
         data.update({'title': technique.technique_title(technique.tech_id)})
-=======
-        status = cls.technique_status()
-        title = cls.technique_title()
-        data.update({'status': status.name,
-                     'title': title,
-                     'message': cls.get_message_by_status(status)})
->>>>>>> 592abc77
         return data