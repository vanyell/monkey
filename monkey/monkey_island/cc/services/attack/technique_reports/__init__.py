--- conflicted
+++ resolved
@@ -124,13 +124,8 @@
     def parse_usages(usage):
         """
         Parses data from database and translates usage enums into strings
-<<<<<<< HEAD
-        :param usage:
-        :return:
-=======
         :param usage: Usage telemetry that contains fields: {'usage': 'SMB', 'status': 1}
         :return: usage string
->>>>>>> 54b38b04
         """
         try:
             usage['usage'] = UsageEnum[usage['usage']].value[usage['status']]
