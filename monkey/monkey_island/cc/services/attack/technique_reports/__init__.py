import abc
import logging

from monkey_island.cc.database import mongo
from common.utils.attack_utils import ScanStatus, UsageEnum
from monkey_island.cc.services.attack.attack_config import AttackConfig
from common.utils.code_utils import abstractstatic

logger = logging.getLogger(__name__)


class AttackTechnique(object):
    """ Abstract class for ATT&CK report components """
    __metaclass__ = abc.ABCMeta

    @abc.abstractproperty
    def unscanned_msg(self):
        """
        :return: Message that will be displayed in case attack technique was not scanned.
        """
        pass

    @abc.abstractproperty
    def scanned_msg(self):
        """
        :return: Message that will be displayed in case attack technique was scanned.
        """
        pass

    @abc.abstractproperty
    def used_msg(self):
        """
        :return: Message that will be displayed in case attack technique was used by the scanner.
        """
        pass

    @abc.abstractproperty
    def tech_id(self):
        """
        :return: Message that will be displayed in case of attack technique not being scanned.
        """
        pass

    @staticmethod
    @abstractstatic
    def get_report_data():
        """
        :return: Report data aggregated from the database.
        """
        pass

    @classmethod
    def technique_status(cls):
        """
        Gets the status of a certain attack technique.
        :return: ScanStatus numeric value
        """
        if mongo.db.telemetry.find_one({'telem_category': 'attack',
                                        'data.status': ScanStatus.USED.value,
                                        'data.technique': cls.tech_id}):
            return ScanStatus.USED.value
        elif mongo.db.telemetry.find_one({'telem_category': 'attack',
                                          'data.status': ScanStatus.SCANNED.value,
                                          'data.technique': cls.tech_id}):
            return ScanStatus.SCANNED.value
        else:
            return ScanStatus.UNSCANNED.value

    @classmethod
    def get_message_and_status(cls, status):
        """
        Returns a dict with attack technique's message and status.
        :param status: Enum from common/attack_utils.py integer value
        :return: Dict with message and status
        """
        return {'message': cls.get_message_by_status(status), 'status': status}

    @classmethod
    def get_message_by_status(cls, status):
        """
        Picks a message to return based on status.
        :param status: Enum from common/attack_utils.py integer value
        :return: message string
        """
        if status == ScanStatus.UNSCANNED.value:
            return cls.unscanned_msg
        elif status == ScanStatus.SCANNED.value:
            return cls.scanned_msg
        else:
            return cls.used_msg

    @classmethod
    def technique_title(cls):
        """
        :return: techniques title. E.g. "T1110 Brute force"
        """
        return AttackConfig.get_technique(cls.tech_id)['title']

    @classmethod
    def get_tech_base_data(cls):
        """
        Gathers basic attack technique data into a dict.
        :return: dict E.g. {'message': 'Brute force used', 'status': 2, 'title': 'T1110 Brute force'}
        """
        data = {}
        status = cls.technique_status()
        title = cls.technique_title()
        data.update({'status': status,
                     'title': title,
                     'message': cls.get_message_by_status(status)})
        return data

    @classmethod
    def get_base_data_by_status(cls, status):
        data = cls.get_message_and_status(status)
        data.update({'title': cls.technique_title()})
        return data

<<<<<<< HEAD
=======

class UsageTechnique(AttackTechnique):
    __metaclass__ = abc.ABCMeta

    @staticmethod
    def parse_usages(usage):
        """
        Parses data from database and translates usage enums into strings
        :param usage: Usage telemetry that contains fields: {'usage': 'SMB', 'status': 1}
        :return: usage string
        """
        try:
            usage['usage'] = UsageEnum[usage['usage']].value[usage['status']]
        except KeyError:
            logger.error("Error translating usage enum. into string. "
                         "Check if usage enum field exists and covers all telem. statuses.")
        return usage

>>>>>>> 3c8432e8
    @classmethod
    def get_usage_query(cls):
        """
        :return: Query that parses attack telems for simple report component
        (gets machines and attack technique usage).
        """
        return [{'$match': {'telem_category': 'attack',
                            'data.technique': cls.tech_id}},
                {'$lookup': {'from': 'monkey',
                             'localField': 'monkey_guid',
                             'foreignField': 'guid',
                             'as': 'monkey'}},
                {'$project': {'monkey': {'$arrayElemAt': ['$monkey', 0]},
                              'status': '$data.status',
                              'usage': '$data.usage'}},
                {'$addFields': {'_id': 0,
                                'machine': {'hostname': '$monkey.hostname', 'ips': '$monkey.ip_addresses'},
                                'monkey': 0}},
<<<<<<< HEAD
                {'$group': {'_id': {'machine': '$machine', 'status': '$status', 'usage': '$usage'}}}]
=======
                {'$group': {'_id': {'machine': '$machine', 'status': '$status', 'usage': '$usage'}}},
                {"$replaceRoot": {"newRoot": "$_id"}}]
>>>>>>> 3c8432e8
<|MERGE_RESOLUTION|>--- conflicted
+++ resolved
@@ -116,8 +116,6 @@
         data.update({'title': cls.technique_title()})
         return data
 
-<<<<<<< HEAD
-=======
 
 class UsageTechnique(AttackTechnique):
     __metaclass__ = abc.ABCMeta
@@ -136,7 +134,6 @@
                          "Check if usage enum field exists and covers all telem. statuses.")
         return usage
 
->>>>>>> 3c8432e8
     @classmethod
     def get_usage_query(cls):
         """
@@ -155,9 +152,5 @@
                 {'$addFields': {'_id': 0,
                                 'machine': {'hostname': '$monkey.hostname', 'ips': '$monkey.ip_addresses'},
                                 'monkey': 0}},
-<<<<<<< HEAD
-                {'$group': {'_id': {'machine': '$machine', 'status': '$status', 'usage': '$usage'}}}]
-=======
                 {'$group': {'_id': {'machine': '$machine', 'status': '$status', 'usage': '$usage'}}},
-                {"$replaceRoot": {"newRoot": "$_id"}}]
->>>>>>> 3c8432e8
+                {"$replaceRoot": {"newRoot": "$_id"}}]