from common.data.post_breach_consts import POST_BREACH_HIDDEN_FILES
from monkey_island.cc.services.attack.technique_reports.pba_technique import \
    PostBreachTechnique

__author__ = "shreyamalviya"


class T1158(PostBreachTechnique):
    tech_id = "T1158"
    unscanned_msg = "Monkey didn't try creating hidden files or folders."
    scanned_msg = "Monkey tried creating hidden files and folders on the system but failed."
    used_msg = "Monkey created hidden files and folders on the system."
<<<<<<< HEAD

    query = [{'$match': {'telem_category': 'post_breach',
                         'data.name': POST_BREACH_HIDDEN_FILES}},
             {'$project': {'_id': 0,
                           'machine': {'hostname': '$data.hostname',
                                       'ips': '$data.ip'},
                           'result': '$data.result'}}]

    @staticmethod
    def get_report_data():
        data = {'title': T1158.technique_title(), 'info': []}

        hidden_file_info = list(mongo.db.telemetry.aggregate(T1158.query))

        status = ScanStatus.UNSCANNED.value
        if hidden_file_info:
            successful_PBAs = mongo.db.telemetry.count({'data.name': POST_BREACH_HIDDEN_FILES,
                                                        'data.result.1': True})
            status = ScanStatus.USED.value if successful_PBAs else ScanStatus.SCANNED.value

        data.update(T1158.get_base_data_by_status(status))
        data.update({'info': hidden_file_info})
        return data
=======
    pba_names = [POST_BREACH_HIDDEN_FILES]
>>>>>>> b96c4e0f
<|MERGE_RESOLUTION|>--- conflicted
+++ resolved
@@ -10,30 +10,4 @@
     unscanned_msg = "Monkey didn't try creating hidden files or folders."
     scanned_msg = "Monkey tried creating hidden files and folders on the system but failed."
     used_msg = "Monkey created hidden files and folders on the system."
-<<<<<<< HEAD
-
-    query = [{'$match': {'telem_category': 'post_breach',
-                         'data.name': POST_BREACH_HIDDEN_FILES}},
-             {'$project': {'_id': 0,
-                           'machine': {'hostname': '$data.hostname',
-                                       'ips': '$data.ip'},
-                           'result': '$data.result'}}]
-
-    @staticmethod
-    def get_report_data():
-        data = {'title': T1158.technique_title(), 'info': []}
-
-        hidden_file_info = list(mongo.db.telemetry.aggregate(T1158.query))
-
-        status = ScanStatus.UNSCANNED.value
-        if hidden_file_info:
-            successful_PBAs = mongo.db.telemetry.count({'data.name': POST_BREACH_HIDDEN_FILES,
-                                                        'data.result.1': True})
-            status = ScanStatus.USED.value if successful_PBAs else ScanStatus.SCANNED.value
-
-        data.update(T1158.get_base_data_by_status(status))
-        data.update({'info': hidden_file_info})
-        return data
-=======
-    pba_names = [POST_BREACH_HIDDEN_FILES]
->>>>>>> b96c4e0f
+    pba_names = [POST_BREACH_HIDDEN_FILES]