from common.data.post_breach_consts import POST_BREACH_TRAP_COMMAND
from monkey_island.cc.services.attack.technique_reports.pba_technique import \
    PostBreachTechnique

__author__ = "shreyamalviya"


class T1154(PostBreachTechnique):
    tech_id = "T1154"
    unscanned_msg = "Monkey didn't use the trap command since it didn't run on any Linux machines."
    scanned_msg = "Monkey tried using the trap command but failed."
    used_msg = "Monkey used the trap command successfully."
<<<<<<< HEAD

    query = [{'$match': {'telem_category': 'post_breach',
                         'data.name': POST_BREACH_TRAP_COMMAND}},
             {'$project': {'_id': 0,
                           'machine': {'hostname': '$data.hostname',
                                       'ips': '$data.ip'},
                           'result': '$data.result'}}]

    @staticmethod
    def get_report_data():
        data = {'title': T1154.technique_title(), 'info': []}

        trap_command_info = list(mongo.db.telemetry.aggregate(T1154.query))

        status = ScanStatus.UNSCANNED.value
        if trap_command_info:
            successful_PBAs = mongo.db.telemetry.count({'data.name': POST_BREACH_TRAP_COMMAND,
                                                        'data.result.1': True})
            status = ScanStatus.USED.value if successful_PBAs else ScanStatus.SCANNED.value

        data.update(T1154.get_base_data_by_status(status))
        data.update({'info': trap_command_info})
        return data
=======
    pba_names = [POST_BREACH_TRAP_COMMAND]
>>>>>>> b96c4e0f
<|MERGE_RESOLUTION|>--- conflicted
+++ resolved
@@ -10,30 +10,4 @@
     unscanned_msg = "Monkey didn't use the trap command since it didn't run on any Linux machines."
     scanned_msg = "Monkey tried using the trap command but failed."
     used_msg = "Monkey used the trap command successfully."
-<<<<<<< HEAD
-
-    query = [{'$match': {'telem_category': 'post_breach',
-                         'data.name': POST_BREACH_TRAP_COMMAND}},
-             {'$project': {'_id': 0,
-                           'machine': {'hostname': '$data.hostname',
-                                       'ips': '$data.ip'},
-                           'result': '$data.result'}}]
-
-    @staticmethod
-    def get_report_data():
-        data = {'title': T1154.technique_title(), 'info': []}
-
-        trap_command_info = list(mongo.db.telemetry.aggregate(T1154.query))
-
-        status = ScanStatus.UNSCANNED.value
-        if trap_command_info:
-            successful_PBAs = mongo.db.telemetry.count({'data.name': POST_BREACH_TRAP_COMMAND,
-                                                        'data.result.1': True})
-            status = ScanStatus.USED.value if successful_PBAs else ScanStatus.SCANNED.value
-
-        data.update(T1154.get_base_data_by_status(status))
-        data.update({'info': trap_command_info})
-        return data
-=======
-    pba_names = [POST_BREACH_TRAP_COMMAND]
->>>>>>> b96c4e0f
+    pba_names = [POST_BREACH_TRAP_COMMAND]