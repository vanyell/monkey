from monkey_island.cc.database import mongo
from monkey_island.cc.services.attack.technique_reports import AttackTechnique
from common.utils.attack_utils import ScanStatus
from monkey_island.cc.services.attack.technique_reports.technique_report_tools import parse_creds

__author__ = "VakarisZ"


class T1110(AttackTechnique):
    tech_id = "T1110"
    unscanned_msg = "Monkey didn't try to brute force any services."
    scanned_msg = "Monkey tried to brute force some services, but failed."
    used_msg = "Monkey successfully used brute force in the network."

    # Gets data about brute force attempts
    query = [{'$match': {'telem_category': 'exploit',
                         'data.attempts': {'$not': {'$size': 0}}}},
             {'$project': {'_id': 0,
                           'machine': '$data.machine',
                           'info': '$data.info',
                           'attempt_cnt': {'$size': '$data.attempts'},
                           'attempts': {'$filter': {'input': '$data.attempts',
                                                    'as': 'attempt',
                                                    'cond': {'$eq': ['$$attempt.result', True]}}}}}]

    @staticmethod
    def get_report_data():
        attempts = list(mongo.db.telemetry.aggregate(T1110.query))
        succeeded = False

        for result in attempts:
            result['successful_creds'] = []
            for attempt in result['attempts']:
                succeeded = True
                result['successful_creds'].append(parse_creds(attempt))

        if succeeded:
            status = ScanStatus.USED.value
        elif attempts:
            status = ScanStatus.SCANNED.value
        else:
            status = ScanStatus.UNSCANNED.value
        data = T1110.get_base_data_by_status(status)
        # Remove data with no successful brute force attempts
        attempts = [attempt for attempt in attempts if attempt['attempts']]

        data.update({'services': attempts})
        return data

<<<<<<< HEAD
    @staticmethod
    def parse_creds(attempt):
        """
        Parses used credentials into a string
        :param attempt: login attempt from database
        :return: string with username and used password/hash
        """
        username = attempt['user']
        creds = {'lm_hash': {'type': 'LM hash', 'output': T1110.censor_hash(attempt['lm_hash'])},
                 'ntlm_hash': {'type': 'NTLM hash', 'output': T1110.censor_hash(attempt['ntlm_hash'], 20)},
                 'ssh_key': {'type': 'SSH key', 'output': attempt['ssh_key']},
                 'password': {'type': 'Plaintext password', 'output': T1110.censor_password(attempt['password'])}}
        for key, cred in list(creds.items()):
            if attempt[key]:
                return '%s ; %s : %s' % (username,
                                         cred['type'],
                                         cred['output'])

    @staticmethod
    def censor_password(password, plain_chars=3, secret_chars=5):
        """
        Decrypts and obfuscates password by changing characters to *
        :param password: Password or string to obfuscate
        :param plain_chars: How many plain-text characters should be kept at the start of the string
        :param secret_chars: How many * symbols should be used to hide the remainder of the password
        :return: Obfuscated string e.g. Pass****
        """
        if not password:
            return ""
        password = encryptor.dec(password)
        return password[0:plain_chars] + '*' * secret_chars

    @staticmethod
    def censor_hash(hash_, plain_chars=5):
        """
        Decrypts and obfuscates hash by only showing a part of it
        :param hash_: Hash to obfuscate
        :param plain_chars: How many chars of hash should be shown
        :return: Obfuscated string
        """
        if not hash_:
            return ""
        hash_ = encryptor.dec(hash_)
        return hash_[0: plain_chars] + ' ...'
=======
>>>>>>> f0ee8818
<|MERGE_RESOLUTION|>--- conflicted
+++ resolved
@@ -47,50 +47,3 @@
         data.update({'services': attempts})
         return data
 
-<<<<<<< HEAD
-    @staticmethod
-    def parse_creds(attempt):
-        """
-        Parses used credentials into a string
-        :param attempt: login attempt from database
-        :return: string with username and used password/hash
-        """
-        username = attempt['user']
-        creds = {'lm_hash': {'type': 'LM hash', 'output': T1110.censor_hash(attempt['lm_hash'])},
-                 'ntlm_hash': {'type': 'NTLM hash', 'output': T1110.censor_hash(attempt['ntlm_hash'], 20)},
-                 'ssh_key': {'type': 'SSH key', 'output': attempt['ssh_key']},
-                 'password': {'type': 'Plaintext password', 'output': T1110.censor_password(attempt['password'])}}
-        for key, cred in list(creds.items()):
-            if attempt[key]:
-                return '%s ; %s : %s' % (username,
-                                         cred['type'],
-                                         cred['output'])
-
-    @staticmethod
-    def censor_password(password, plain_chars=3, secret_chars=5):
-        """
-        Decrypts and obfuscates password by changing characters to *
-        :param password: Password or string to obfuscate
-        :param plain_chars: How many plain-text characters should be kept at the start of the string
-        :param secret_chars: How many * symbols should be used to hide the remainder of the password
-        :return: Obfuscated string e.g. Pass****
-        """
-        if not password:
-            return ""
-        password = encryptor.dec(password)
-        return password[0:plain_chars] + '*' * secret_chars
-
-    @staticmethod
-    def censor_hash(hash_, plain_chars=5):
-        """
-        Decrypts and obfuscates hash by only showing a part of it
-        :param hash_: Hash to obfuscate
-        :param plain_chars: How many chars of hash should be shown
-        :return: Obfuscated string
-        """
-        if not hash_:
-            return ""
-        hash_ = encryptor.dec(hash_)
-        return hash_[0: plain_chars] + ' ...'
-=======
->>>>>>> f0ee8818
