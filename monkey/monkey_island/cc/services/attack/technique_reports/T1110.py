--- conflicted
+++ resolved
@@ -35,18 +35,6 @@
                 result['successful_creds'].append(T1110.parse_creds(attempt))
 
         if succeeded:
-<<<<<<< HEAD
-            data = T1110.get_message_and_status(T1110, ScanStatus.USED)
-        elif attempts:
-            data = T1110.get_message_and_status(T1110, ScanStatus.SCANNED)
-        else:
-            data = T1110.get_message_and_status(T1110, ScanStatus.UNSCANNED)
-
-        # Remove data with no successful brute force attempts
-        attempts = [attempt for attempt in attempts if attempt['attempts']]
-
-        data.update({'services': attempts, 'title': T1110.technique_title(T1110.tech_id)})
-=======
             status = ScanStatus.USED
         elif attempts:
             status = ScanStatus.SCANNED
@@ -57,7 +45,6 @@
         attempts = [attempt for attempt in attempts if attempt['attempts']]
 
         data.update({'services': attempts, 'title': T1110.technique_title()})
->>>>>>> 592abc77
         return data
 
     @staticmethod
