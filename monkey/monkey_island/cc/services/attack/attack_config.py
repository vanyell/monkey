import logging
from dpath import util
from monkey_island.cc.database import mongo
from monkey_island.cc.services.attack.attack_schema import SCHEMA
from monkey_island.cc.services.config import ConfigService

__author__ = "VakarisZ"

logger = logging.getLogger(__name__)


class AttackConfig(object):
    def __init__(self):
        pass

    @staticmethod
    def get_config():
        config = mongo.db.attack.find_one({'name': 'newconfig'})['properties']
        return config

    @staticmethod
    def get_technique(technique_id):
        """
        Gets technique by id
        :param technique_id: E.g. T1210
        :return: Technique object or None if technique is not found
        """
        attack_config = AttackConfig.get_config()
<<<<<<< HEAD
        for key, attack_type in list(attack_config.items()):
            for key, technique in list(attack_type['properties'].items()):
                if key == technique_id:
=======
        for config_key, attack_type in list(attack_config['properties'].items()):
            for type_key, technique in list(attack_type['properties'].items()):
                if type_key == technique_id:
>>>>>>> 0b22903c
                    return technique
        return None

    @staticmethod
    def get_config_schema():
        return SCHEMA

    @staticmethod
    def reset_config():
        AttackConfig.update_config(SCHEMA)

    @staticmethod
    def update_config(config_json):
        mongo.db.attack.update({'name': 'newconfig'}, {"$set": config_json}, upsert=True)
        return True

    @staticmethod
    def apply_to_monkey_config():
        """
        Applies ATT&CK matrix to the monkey configuration
        :return:
        """
        attack_techniques = AttackConfig.get_technique_values()
        monkey_config = ConfigService.get_config(False, True, True)
        monkey_schema = ConfigService.get_config_schema()
        AttackConfig.set_arrays(attack_techniques, monkey_config, monkey_schema)
        AttackConfig.set_booleans(attack_techniques, monkey_config, monkey_schema)
        ConfigService.update_config(monkey_config, True)

    @staticmethod
    def set_arrays(attack_techniques, monkey_config, monkey_schema):
        """
        Sets exploiters/scanners/PBAs and other array type fields in monkey's config according to ATT&CK matrix
        :param attack_techniques: ATT&CK techniques dict. Format: {'T1110': True, ...}
        :param monkey_config: Monkey island's configuration
        :param monkey_schema: Monkey configuration schema
        """
        for key, definition in list(monkey_schema['definitions'].items()):
            for array_field in definition['anyOf']:
                # Check if current array field has attack_techniques assigned to it
                if 'attack_techniques' in array_field and array_field['attack_techniques']:
                    should_remove = not AttackConfig.should_enable_field(array_field['attack_techniques'],
                                                                         attack_techniques)
                    # If exploiter's attack technique is disabled, disable the exploiter/scanner/PBA
                    AttackConfig.r_alter_array(monkey_config, key, array_field['enum'][0], remove=should_remove)

    @staticmethod
    def set_booleans(attack_techniques, monkey_config, monkey_schema):
        """
        Sets boolean type fields, like "should use mimikatz?" in monkey's config according to ATT&CK matrix
        :param attack_techniques: ATT&CK techniques dict. Format: {'T1110': True, ...}
        :param monkey_config: Monkey island's configuration
        :param monkey_schema: Monkey configuration schema
        """
        for key, value in list(monkey_schema['properties'].items()):
            AttackConfig.r_set_booleans([key], value, attack_techniques, monkey_config)

    @staticmethod
    def r_set_booleans(path, value, attack_techniques, monkey_config):
        """
        Recursively walks trough monkey configuration (DFS) to find which boolean fields needs to be set and sets them
        according to ATT&CK matrix.
        :param path: Property names that leads to current value. E.g. ['monkey', 'system_info', 'should_use_mimikatz']
        :param value: Value of config property
        :param attack_techniques: ATT&CK techniques dict. Format: {'T1110': True, ...}
        :param monkey_config: Monkey island's configuration
        """
        if isinstance(value, dict):
            dictionary = {}
            # If 'value' is a boolean value that should be set:
            if 'type' in value and value['type'] == 'boolean' \
                    and 'attack_techniques' in value and value['attack_techniques']:
                AttackConfig.set_bool_conf_val(path,
                                               AttackConfig.should_enable_field(value['attack_techniques'],
                                                                                attack_techniques),
                                               monkey_config)
            # If 'value' is dict, we go over each of it's fields to search for booleans
            elif 'properties' in value:
                dictionary = value['properties']
            else:
                dictionary = value
            for key, item in list(dictionary.items()):
                path.append(key)
                AttackConfig.r_set_booleans(path, item, attack_techniques, monkey_config)
                # Method enumerated everything in current path, goes back a level.
                del path[-1]

    @staticmethod
    def set_bool_conf_val(path, val, monkey_config):
        """
        Changes monkey's configuration by setting one of its boolean fields value
        :param path: Path to boolean value in monkey's configuration. E.g. ['monkey', 'system_info', 'should_use_mimikatz']
        :param val: Boolean
        :param monkey_config: Monkey's configuration
        """
        util.set(monkey_config, '/'.join(path), val)

    @staticmethod
    def should_enable_field(field_techniques, users_techniques):
        """
        Determines whether a single config field should be enabled or not.
        :param field_techniques: ATT&CK techniques that field uses
        :param users_techniques: ATT&CK techniques that user chose
        :return: True, if user enabled all techniques used by the field, false otherwise
        """
        for technique in field_techniques:
            try:
                if not users_techniques[technique]:
                    return False
            except KeyError:
                logger.error("Attack technique %s is defined in schema, but not implemented." % technique)
        return True

    @staticmethod
    def r_alter_array(config_value, array_name, field, remove=True):
        """
        Recursively searches config (DFS) for array and removes/adds a field.
        :param config_value: Some object/value from config
        :param array_name: Name of array this method should search
        :param field: Field in array that this method should add/remove
        :param remove: Removes field from array if true, adds it if false
        """
        if isinstance(config_value, dict):
            if array_name in config_value and isinstance(config_value[array_name], list):
                if remove and field in config_value[array_name]:
                    config_value[array_name].remove(field)
                elif not remove and field not in config_value[array_name]:
                    config_value[array_name].append(field)
            else:
                for prop in list(config_value.items()):
                    AttackConfig.r_alter_array(prop[1], array_name, field, remove)

    @staticmethod
    def get_technique_values():
        """
        Parses ATT&CK config into a dict of techniques and corresponding values.
        :return: Dictionary of techniques. Format: {"T1110": True, "T1075": False, ...}
        """
        attack_config = AttackConfig.get_config()
        techniques = {}
        for type_name, attack_type in list(attack_config.items()):
            for key, technique in list(attack_type['properties'].items()):
                techniques[key] = technique['value']
        return techniques

    @staticmethod
    def get_techniques_for_report():
        """
        :return: Format: {"T1110": {"selected": True, "type": "Credential Access", "T1075": ...}
        """
        attack_config = AttackConfig.get_config()
        techniques = {}
        for type_name, attack_type in list(attack_config.items()):
            for key, technique in list(attack_type['properties'].items()):
                    techniques[key] = {'selected': technique['value'], 'type': SCHEMA['properties'][type_name]['title']}
        return techniques<|MERGE_RESOLUTION|>--- conflicted
+++ resolved
@@ -26,15 +26,9 @@
         :return: Technique object or None if technique is not found
         """
         attack_config = AttackConfig.get_config()
-<<<<<<< HEAD
-        for key, attack_type in list(attack_config.items()):
-            for key, technique in list(attack_type['properties'].items()):
-                if key == technique_id:
-=======
-        for config_key, attack_type in list(attack_config['properties'].items()):
+        for config_key, attack_type in list(attack_config.items()):
             for type_key, technique in list(attack_type['properties'].items()):
                 if type_key == technique_id:
->>>>>>> 0b22903c
                     return technique
         return None
 
