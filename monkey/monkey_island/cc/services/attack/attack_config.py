import logging
from dpath import util
from monkey_island.cc.database import mongo
from monkey_island.cc.services.attack.attack_schema import SCHEMA
from monkey_island.cc.services.config import ConfigService

__author__ = "VakarisZ"

logger = logging.getLogger(__name__)


<<<<<<< HEAD
def get_config():
    config = mongo.db.attack.find_one({'name': 'newconfig'}) or reset_config()
    return config


def get_technique(technique_id):
    """
    Gets technique by id
    :param technique_id: E.g. T1210
    :return: Technique object or false if technique is not found
    """
    attack_config = get_config()
    for key, attack_type in attack_config['properties'].items():
        for key, technique in attack_type['properties'].items():
            if key == technique_id:
                return technique
    return False


def get_config_schema():
    return SCHEMA


def reset_config():
    update_config(SCHEMA)


def update_config(config_json):
    mongo.db.attack.update({'name': 'newconfig'}, {"$set": config_json}, upsert=True)
    return True


def apply_to_monkey_config():
    """
    Applies ATT&CK matrix to the monkey configuration
    :return:
    """
    attack_techniques = get_technique_values()
    monkey_config = ConfigService.get_config(False, True, True)
    monkey_schema = ConfigService.get_config_schema()
    set_arrays(attack_techniques, monkey_config, monkey_schema)
    set_booleans(attack_techniques, monkey_config, monkey_schema)
    ConfigService.update_config(monkey_config, True)


def set_arrays(attack_techniques, monkey_config, monkey_schema):
    """
    Sets exploiters/scanners/PBAs and other array type fields in monkey's config according to ATT&CK matrix
    :param attack_techniques: ATT&CK techniques dict. Format: {'T1110': True, ...}
    :param monkey_config: Monkey island's configuration
    :param monkey_schema: Monkey configuration schema
    """
    for key, definition in monkey_schema['definitions'].items():
        for array_field in definition['anyOf']:
            # Check if current array field has attack_techniques assigned to it
            if 'attack_techniques' not in array_field:
                continue
            try:
                should_remove = not should_enable_field(array_field['attack_techniques'], attack_techniques)
            except KeyError:
                # Monkey schema field contains not yet implemented technique
                continue
            # If exploiter's attack technique is disabled, disable the exploiter/scanner/PBA
            r_alter_array(monkey_config, key, array_field['enum'][0], remove=should_remove)


def set_booleans(attack_techniques, monkey_config, monkey_schema):
    """
    Sets boolean type fields, like "should use mimikatz?" in monkey's config according to ATT&CK matrix
    :param attack_techniques: ATT&CK techniques dict. Format: {'T1110': True, ...}
    :param monkey_config: Monkey island's configuration
    :param monkey_schema: Monkey configuration schema
    """
    for key, value in monkey_schema['properties'].items():
        r_set_booleans([key], value, attack_techniques, monkey_config)


def r_set_booleans(path, value, attack_techniques, monkey_config):
    """
    Recursively walks trough monkey configuration (DFS) to find which boolean fields needs to be set and sets them
    according to ATT&CK matrix.
    :param path: Property names that leads to current value. E.g. ['monkey', 'system_info', 'should_use_mimikatz']
    :param value: Value of config property
    :param attack_techniques: ATT&CK techniques dict. Format: {'T1110': True, ...}
    :param monkey_config: Monkey island's configuration
    """
    if isinstance(value, dict):
        dictionary = {}
        # If 'value' is a boolean value that should be set:
        if 'type' in value and value['type'] == 'boolean' and 'attack_techniques' in value:
            try:
                set_bool_conf_val(path,
                                  should_enable_field(value['attack_techniques'], attack_techniques),
                                  monkey_config)
            except KeyError:
                # Monkey schema has a technique that is not yet implemented
                pass
        # If 'value' is dict, we go over each of it's fields to search for booleans
        elif 'properties' in value:
            dictionary = value['properties']
        else:
            dictionary = value
        for key, item in dictionary.items():
            path.append(key)
            r_set_booleans(path, item, attack_techniques, monkey_config)
    # Method enumerated everything in current path, goes back a level.
    del path[-1]


def set_bool_conf_val(path, val, monkey_config):
    """
    Changes monkey's configuration by setting one of its boolean fields value
    :param path: Path to boolean value in monkey's configuration. E.g. ['monkey', 'system_info', 'should_use_mimikatz']
    :param val: Boolean
    :param monkey_config: Monkey's configuration
    """
    util.set(monkey_config, '/'.join(path), val)


def should_enable_field(field_techniques, users_techniques):
    """
    Determines whether a single config field should be enabled or not.
    :param field_techniques: ATT&CK techniques that field uses
    :param users_techniques: ATT&CK techniques that user chose
    :return: True, if user enabled all techniques used by the field, false otherwise
    """
    # Method can't decide field value because it has no attack techniques assign to it.
    if not field_techniques:
        raise KeyError
    for technique in field_techniques:
        if not users_techniques[technique]:
            return False
    return True


def r_alter_array(config_value, array_name, field, remove=True):
    """
    Recursively searches config (DFS) for array and removes/adds a field.
    :param config_value: Some object/value from config
    :param array_name: Name of array this method should search
    :param field: Field in array that this method should add/remove
    :param remove: Removes field from array if true, adds it if false
    """
    if isinstance(config_value, dict):
        if array_name in config_value and isinstance(config_value[array_name], list):
            if remove and field in config_value[array_name]:
                config_value[array_name].remove(field)
            elif not remove and field not in config_value[array_name]:
                config_value[array_name].append(field)
        else:
            for prop in config_value.items():
                r_alter_array(prop[1], array_name, field, remove)


def get_technique_values():
    """
    Parses ATT&CK config into a dic of techniques and corresponding values.
    :return: Dictionary of techniques. Format: {"T1110": True, "T1075": False, ...}
    """
    attack_config = get_config()
    techniques = {}
    for type_name, attack_type in attack_config['properties'].items():
        for key, technique in attack_type['properties'].items():
            techniques[key] = technique['value']
    return techniques
=======
class AttackConfig(object):
    def __init__(self):
        pass

    @staticmethod
    def get_config():
        config = mongo.db.attack.find_one({'name': 'newconfig'})
        return config

    @staticmethod
    def get_config_schema():
        return SCHEMA

    @staticmethod
    def reset_config():
        AttackConfig.update_config(SCHEMA)

    @staticmethod
    def update_config(config_json):
        mongo.db.attack.update({'name': 'newconfig'}, {"$set": config_json}, upsert=True)
        return True

    @staticmethod
    def apply_to_monkey_config():
        """
        Applies ATT&CK matrix to the monkey configuration
        :return:
        """
        attack_techniques = AttackConfig.get_technique_values()
        monkey_config = ConfigService.get_config(False, True, True)
        monkey_schema = ConfigService.get_config_schema()
        AttackConfig.set_arrays(attack_techniques, monkey_config, monkey_schema)
        AttackConfig.set_booleans(attack_techniques, monkey_config, monkey_schema)
        ConfigService.update_config(monkey_config, True)

    @staticmethod
    def set_arrays(attack_techniques, monkey_config, monkey_schema):
        """
        Sets exploiters/scanners/PBAs and other array type fields in monkey's config according to ATT&CK matrix
        :param attack_techniques: ATT&CK techniques dict. Format: {'T1110': True, ...}
        :param monkey_config: Monkey island's configuration
        :param monkey_schema: Monkey configuration schema
        """
        for key, definition in monkey_schema['definitions'].items():
            for array_field in definition['anyOf']:
                # Check if current array field has attack_techniques assigned to it
                if 'attack_techniques' not in array_field:
                    continue
                try:
                    should_remove = not AttackConfig.should_enable_field(array_field['attack_techniques'], attack_techniques)
                except KeyError:
                    # Monkey schema field contains not yet implemented technique
                    continue
                # If exploiter's attack technique is disabled, disable the exploiter/scanner/PBA
                AttackConfig.r_alter_array(monkey_config, key, array_field['enum'][0], remove=should_remove)

    @staticmethod
    def set_booleans(attack_techniques, monkey_config, monkey_schema):
        """
        Sets boolean type fields, like "should use mimikatz?" in monkey's config according to ATT&CK matrix
        :param attack_techniques: ATT&CK techniques dict. Format: {'T1110': True, ...}
        :param monkey_config: Monkey island's configuration
        :param monkey_schema: Monkey configuration schema
        """
        for key, value in monkey_schema['properties'].items():
            AttackConfig.r_set_booleans([key], value, attack_techniques, monkey_config)

    @staticmethod
    def r_set_booleans(path, value, attack_techniques, monkey_config):
        """
        Recursively walks trough monkey configuration (DFS) to find which boolean fields needs to be set and sets them
        according to ATT&CK matrix.
        :param path: Property names that leads to current value. E.g. ['monkey', 'system_info', 'should_use_mimikatz']
        :param value: Value of config property
        :param attack_techniques: ATT&CK techniques dict. Format: {'T1110': True, ...}
        :param monkey_config: Monkey island's configuration
        """
        if isinstance(value, dict):
            dictionary = {}
            # If 'value' is a boolean value that should be set:
            if 'type' in value and value['type'] == 'boolean' and 'attack_techniques' in value:
                try:
                    AttackConfig.set_bool_conf_val(path,
                                                   AttackConfig.should_enable_field(value['attack_techniques'],
                                                                                    attack_techniques),
                                                   monkey_config)
                except KeyError:
                    # Monkey schema has a technique that is not yet implemented
                    pass
            # If 'value' is dict, we go over each of it's fields to search for booleans
            elif 'properties' in value:
                dictionary = value['properties']
            else:
                dictionary = value
            for key, item in dictionary.items():
                path.append(key)
                AttackConfig.r_set_booleans(path, item, attack_techniques, monkey_config)
        # Method enumerated everything in current path, goes back a level.
        del path[-1]

    @staticmethod
    def set_bool_conf_val(path, val, monkey_config):
        """
        Changes monkey's configuration by setting one of its boolean fields value
        :param path: Path to boolean value in monkey's configuration. E.g. ['monkey', 'system_info', 'should_use_mimikatz']
        :param val: Boolean
        :param monkey_config: Monkey's configuration
        """
        util.set(monkey_config, '/'.join(path), val)

    @staticmethod
    def should_enable_field(field_techniques, users_techniques):
        """
        Determines whether a single config field should be enabled or not.
        :param field_techniques: ATT&CK techniques that field uses
        :param users_techniques: ATT&CK techniques that user chose
        :return: True, if user enabled all techniques used by the field, false otherwise
        """
        # Method can't decide field value because it has no attack techniques assign to it.
        if not field_techniques:
            raise KeyError
        for technique in field_techniques:
            if not users_techniques[technique]:
                return False
        return True

    @staticmethod
    def r_alter_array(config_value, array_name, field, remove=True):
        """
        Recursively searches config (DFS) for array and removes/adds a field.
        :param config_value: Some object/value from config
        :param array_name: Name of array this method should search
        :param field: Field in array that this method should add/remove
        :param remove: Removes field from array if true, adds it if false
        """
        if isinstance(config_value, dict):
            if array_name in config_value and isinstance(config_value[array_name], list):
                if remove and field in config_value[array_name]:
                    config_value[array_name].remove(field)
                elif not remove and field not in config_value[array_name]:
                    config_value[array_name].append(field)
            else:
                for prop in config_value.items():
                    AttackConfig.r_alter_array(prop[1], array_name, field, remove)

    @staticmethod
    def get_technique_values():
        """
        Parses ATT&CK config into a dict of techniques and corresponding values.
        :return: Dictionary of techniques. Format: {"T1110": True, "T1075": False, ...}
        """
        attack_config = AttackConfig.get_config()
        techniques = {}
        for type_name, attack_type in attack_config['properties'].items():
            for key, technique in attack_type['properties'].items():
                techniques[key] = technique['value']
        return techniques
>>>>>>> c3aa316c
<|MERGE_RESOLUTION|>--- conflicted
+++ resolved
@@ -9,173 +9,6 @@
 logger = logging.getLogger(__name__)
 
 
-<<<<<<< HEAD
-def get_config():
-    config = mongo.db.attack.find_one({'name': 'newconfig'}) or reset_config()
-    return config
-
-
-def get_technique(technique_id):
-    """
-    Gets technique by id
-    :param technique_id: E.g. T1210
-    :return: Technique object or false if technique is not found
-    """
-    attack_config = get_config()
-    for key, attack_type in attack_config['properties'].items():
-        for key, technique in attack_type['properties'].items():
-            if key == technique_id:
-                return technique
-    return False
-
-
-def get_config_schema():
-    return SCHEMA
-
-
-def reset_config():
-    update_config(SCHEMA)
-
-
-def update_config(config_json):
-    mongo.db.attack.update({'name': 'newconfig'}, {"$set": config_json}, upsert=True)
-    return True
-
-
-def apply_to_monkey_config():
-    """
-    Applies ATT&CK matrix to the monkey configuration
-    :return:
-    """
-    attack_techniques = get_technique_values()
-    monkey_config = ConfigService.get_config(False, True, True)
-    monkey_schema = ConfigService.get_config_schema()
-    set_arrays(attack_techniques, monkey_config, monkey_schema)
-    set_booleans(attack_techniques, monkey_config, monkey_schema)
-    ConfigService.update_config(monkey_config, True)
-
-
-def set_arrays(attack_techniques, monkey_config, monkey_schema):
-    """
-    Sets exploiters/scanners/PBAs and other array type fields in monkey's config according to ATT&CK matrix
-    :param attack_techniques: ATT&CK techniques dict. Format: {'T1110': True, ...}
-    :param monkey_config: Monkey island's configuration
-    :param monkey_schema: Monkey configuration schema
-    """
-    for key, definition in monkey_schema['definitions'].items():
-        for array_field in definition['anyOf']:
-            # Check if current array field has attack_techniques assigned to it
-            if 'attack_techniques' not in array_field:
-                continue
-            try:
-                should_remove = not should_enable_field(array_field['attack_techniques'], attack_techniques)
-            except KeyError:
-                # Monkey schema field contains not yet implemented technique
-                continue
-            # If exploiter's attack technique is disabled, disable the exploiter/scanner/PBA
-            r_alter_array(monkey_config, key, array_field['enum'][0], remove=should_remove)
-
-
-def set_booleans(attack_techniques, monkey_config, monkey_schema):
-    """
-    Sets boolean type fields, like "should use mimikatz?" in monkey's config according to ATT&CK matrix
-    :param attack_techniques: ATT&CK techniques dict. Format: {'T1110': True, ...}
-    :param monkey_config: Monkey island's configuration
-    :param monkey_schema: Monkey configuration schema
-    """
-    for key, value in monkey_schema['properties'].items():
-        r_set_booleans([key], value, attack_techniques, monkey_config)
-
-
-def r_set_booleans(path, value, attack_techniques, monkey_config):
-    """
-    Recursively walks trough monkey configuration (DFS) to find which boolean fields needs to be set and sets them
-    according to ATT&CK matrix.
-    :param path: Property names that leads to current value. E.g. ['monkey', 'system_info', 'should_use_mimikatz']
-    :param value: Value of config property
-    :param attack_techniques: ATT&CK techniques dict. Format: {'T1110': True, ...}
-    :param monkey_config: Monkey island's configuration
-    """
-    if isinstance(value, dict):
-        dictionary = {}
-        # If 'value' is a boolean value that should be set:
-        if 'type' in value and value['type'] == 'boolean' and 'attack_techniques' in value:
-            try:
-                set_bool_conf_val(path,
-                                  should_enable_field(value['attack_techniques'], attack_techniques),
-                                  monkey_config)
-            except KeyError:
-                # Monkey schema has a technique that is not yet implemented
-                pass
-        # If 'value' is dict, we go over each of it's fields to search for booleans
-        elif 'properties' in value:
-            dictionary = value['properties']
-        else:
-            dictionary = value
-        for key, item in dictionary.items():
-            path.append(key)
-            r_set_booleans(path, item, attack_techniques, monkey_config)
-    # Method enumerated everything in current path, goes back a level.
-    del path[-1]
-
-
-def set_bool_conf_val(path, val, monkey_config):
-    """
-    Changes monkey's configuration by setting one of its boolean fields value
-    :param path: Path to boolean value in monkey's configuration. E.g. ['monkey', 'system_info', 'should_use_mimikatz']
-    :param val: Boolean
-    :param monkey_config: Monkey's configuration
-    """
-    util.set(monkey_config, '/'.join(path), val)
-
-
-def should_enable_field(field_techniques, users_techniques):
-    """
-    Determines whether a single config field should be enabled or not.
-    :param field_techniques: ATT&CK techniques that field uses
-    :param users_techniques: ATT&CK techniques that user chose
-    :return: True, if user enabled all techniques used by the field, false otherwise
-    """
-    # Method can't decide field value because it has no attack techniques assign to it.
-    if not field_techniques:
-        raise KeyError
-    for technique in field_techniques:
-        if not users_techniques[technique]:
-            return False
-    return True
-
-
-def r_alter_array(config_value, array_name, field, remove=True):
-    """
-    Recursively searches config (DFS) for array and removes/adds a field.
-    :param config_value: Some object/value from config
-    :param array_name: Name of array this method should search
-    :param field: Field in array that this method should add/remove
-    :param remove: Removes field from array if true, adds it if false
-    """
-    if isinstance(config_value, dict):
-        if array_name in config_value and isinstance(config_value[array_name], list):
-            if remove and field in config_value[array_name]:
-                config_value[array_name].remove(field)
-            elif not remove and field not in config_value[array_name]:
-                config_value[array_name].append(field)
-        else:
-            for prop in config_value.items():
-                r_alter_array(prop[1], array_name, field, remove)
-
-
-def get_technique_values():
-    """
-    Parses ATT&CK config into a dic of techniques and corresponding values.
-    :return: Dictionary of techniques. Format: {"T1110": True, "T1075": False, ...}
-    """
-    attack_config = get_config()
-    techniques = {}
-    for type_name, attack_type in attack_config['properties'].items():
-        for key, technique in attack_type['properties'].items():
-            techniques[key] = technique['value']
-    return techniques
-=======
 class AttackConfig(object):
     def __init__(self):
         pass
@@ -184,6 +17,20 @@
     def get_config():
         config = mongo.db.attack.find_one({'name': 'newconfig'})
         return config
+
+    @staticmethod
+    def get_technique(technique_id):
+        """
+        Gets technique by id
+        :param technique_id: E.g. T1210
+        :return: Technique object or false if technique is not found
+        """
+        attack_config = get_config()
+        for key, attack_type in attack_config['properties'].items():
+            for key, technique in attack_type['properties'].items():
+                if key == technique_id:
+                    return technique
+        return False
 
     @staticmethod
     def get_config_schema():
@@ -332,5 +179,4 @@
         for type_name, attack_type in attack_config['properties'].items():
             for key, technique in attack_type['properties'].items():
                 techniques[key] = technique['value']
-        return techniques
->>>>>>> c3aa316c
+        return techniques