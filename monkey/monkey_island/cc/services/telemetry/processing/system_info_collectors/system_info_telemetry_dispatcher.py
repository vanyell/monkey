import logging
import typing

<<<<<<< HEAD
from common.data.system_info_collectors_names \
    import AWS_COLLECTOR, ENVIRONMENT_COLLECTOR, HOSTNAME_COLLECTOR, PROCESS_LIST_COLLECTOR, SCOUTSUITE_COLLECTOR
from monkey_island.cc.services.telemetry.processing.system_info_collectors.aws import process_aws_telemetry
from monkey_island.cc.services.telemetry.processing.system_info_collectors.environment import process_environment_telemetry
from monkey_island.cc.services.telemetry.processing.system_info_collectors.hostname import process_hostname_telemetry
from monkey_island.cc.services.telemetry.processing.system_info_collectors.scoutsuite import process_scout_suite_telemetry
from monkey_island.cc.services.telemetry.zero_trust_tests.antivirus_existence import test_antivirus_existence
=======
from common.data.system_info_collectors_names import (AWS_COLLECTOR,
                                                      ENVIRONMENT_COLLECTOR,
                                                      HOSTNAME_COLLECTOR,
                                                      PROCESS_LIST_COLLECTOR)
from monkey_island.cc.services.telemetry.processing.system_info_collectors.aws import \
    process_aws_telemetry
from monkey_island.cc.services.telemetry.processing.system_info_collectors.environment import \
    process_environment_telemetry
from monkey_island.cc.services.telemetry.processing.system_info_collectors.hostname import \
    process_hostname_telemetry
from monkey_island.cc.services.telemetry.zero_trust_tests.antivirus_existence import \
    test_antivirus_existence
>>>>>>> 1b86e00d

logger = logging.getLogger(__name__)

SYSTEM_INFO_COLLECTOR_TO_TELEMETRY_PROCESSORS = {
    AWS_COLLECTOR: [process_aws_telemetry],
    ENVIRONMENT_COLLECTOR: [process_environment_telemetry],
    HOSTNAME_COLLECTOR: [process_hostname_telemetry],
    PROCESS_LIST_COLLECTOR: [test_antivirus_existence],
    SCOUTSUITE_COLLECTOR: [process_scout_suite_telemetry]
}


class SystemInfoTelemetryDispatcher(object):
    def __init__(self, collector_to_parsing_functions: typing.Mapping[str, typing.List[typing.Callable]] = None):
        """
        :param collector_to_parsing_functions: Map between collector names and a list of functions
        that process the output of that collector.
        If `None` is supplied, uses the default one; This should be the normal flow, overriding the
        collector->functions mapping is useful mostly for testing.
        """
        if collector_to_parsing_functions is None:
            collector_to_parsing_functions = SYSTEM_INFO_COLLECTOR_TO_TELEMETRY_PROCESSORS
        self.collector_to_processing_functions = collector_to_parsing_functions

    def dispatch_collector_results_to_relevant_processors(self, telemetry_json):
        """
        If the telemetry has collectors' results, dispatches the results to the relevant processing functions.
        :param telemetry_json: Telemetry sent from the Monkey
        """
        if "collectors" in telemetry_json["data"]:
            self.dispatch_single_result_to_relevant_processor(telemetry_json)

    def dispatch_single_result_to_relevant_processor(self, telemetry_json):
        relevant_monkey_guid = telemetry_json['monkey_guid']

        for collector_name, collector_results in telemetry_json["data"]["collectors"].items():
            self.dispatch_result_of_single_collector_to_processing_functions(
                collector_name,
                collector_results,
                relevant_monkey_guid)

    def dispatch_result_of_single_collector_to_processing_functions(
            self,
            collector_name,
            collector_results,
            relevant_monkey_guid):
        if collector_name in self.collector_to_processing_functions:
            for processing_function in self.collector_to_processing_functions[collector_name]:
                # noinspection PyBroadException
                try:
                    processing_function(collector_results, relevant_monkey_guid)
                except Exception as e:
                    logger.error(
                        "Error {} while processing {} system info telemetry".format(str(e), collector_name),
                        exc_info=True)
        else:
            logger.warning("Unknown system info collector name: {}".format(collector_name))<|MERGE_RESOLUTION|>--- conflicted
+++ resolved
@@ -1,28 +1,21 @@
 import logging
 import typing
 
-<<<<<<< HEAD
-from common.data.system_info_collectors_names \
-    import AWS_COLLECTOR, ENVIRONMENT_COLLECTOR, HOSTNAME_COLLECTOR, PROCESS_LIST_COLLECTOR, SCOUTSUITE_COLLECTOR
-from monkey_island.cc.services.telemetry.processing.system_info_collectors.aws import process_aws_telemetry
-from monkey_island.cc.services.telemetry.processing.system_info_collectors.environment import process_environment_telemetry
-from monkey_island.cc.services.telemetry.processing.system_info_collectors.hostname import process_hostname_telemetry
-from monkey_island.cc.services.telemetry.processing.system_info_collectors.scoutsuite import process_scout_suite_telemetry
-from monkey_island.cc.services.telemetry.zero_trust_tests.antivirus_existence import test_antivirus_existence
-=======
 from common.data.system_info_collectors_names import (AWS_COLLECTOR,
                                                       ENVIRONMENT_COLLECTOR,
                                                       HOSTNAME_COLLECTOR,
-                                                      PROCESS_LIST_COLLECTOR)
+                                                      PROCESS_LIST_COLLECTOR,
+                                                      SCOUTSUITE_COLLECTOR)
 from monkey_island.cc.services.telemetry.processing.system_info_collectors.aws import \
     process_aws_telemetry
 from monkey_island.cc.services.telemetry.processing.system_info_collectors.environment import \
     process_environment_telemetry
 from monkey_island.cc.services.telemetry.processing.system_info_collectors.hostname import \
     process_hostname_telemetry
+from monkey_island.cc.services.telemetry.processing.system_info_collectors.scoutsuite import \
+    process_scout_suite_telemetry
 from monkey_island.cc.services.telemetry.zero_trust_tests.antivirus_existence import \
     test_antivirus_existence
->>>>>>> 1b86e00d
 
 logger = logging.getLogger(__name__)
 
