from monkey_island.cc.server_utils.consts import (
    DEFAULT_SERVER_CONFIG_PATH,
    DEFAULT_SHOULD_SETUP_ONLY,
)

<<<<<<< HEAD
=======

class IslandCmdArgs:
    setup_only: bool = DEFAULT_SHOULD_SETUP_ONLY
    server_config_path: str = DEFAULT_SERVER_CONFIG_PATH
>>>>>>> d8c1e2be

    def __init__(self, setup_only: None, server_config_path: None):
        if setup_only:
            self.setup_only = setup_only
        if server_config_path:
            self.server_config_path = server_config_path


def parse_cli_args() -> IslandCmdArgs:
    import argparse

    parser = argparse.ArgumentParser(
        description="Infection Monkey Island CnC Server.  See https://infectionmonkey.com",
        formatter_class=argparse.ArgumentDefaultsHelpFormatter,
    )
    parser.add_argument(
        "-s",
        "--setup-only",
        action="store_true",
        help="Pass this flag to cause the Island to setup and exit without actually starting. "
        "This is useful for preparing Island to boot faster later-on, so for "
        "compiling/packaging Islands.",
    )
    parser.add_argument(
        "--server-config", action="store", help="The path to the server configuration file."
    )
    args = parser.parse_args()

    return IslandCmdArgs(args.setup_only, args.server_config)<|MERGE_RESOLUTION|>--- conflicted
+++ resolved
@@ -3,13 +3,10 @@
     DEFAULT_SHOULD_SETUP_ONLY,
 )
 
-<<<<<<< HEAD
-=======
 
 class IslandCmdArgs:
     setup_only: bool = DEFAULT_SHOULD_SETUP_ONLY
     server_config_path: str = DEFAULT_SERVER_CONFIG_PATH
->>>>>>> d8c1e2be
 
     def __init__(self, setup_only: None, server_config_path: None):
         if setup_only:
