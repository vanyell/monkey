@import url('https://fonts.googleapis.com/css?family=Open+Sans');
@import url('https://fonts.googleapis.com/css?family=Alegreya');

/* Base Application Styles */

body {
  color: #fff;
  background: #222;
}

#app {
  font-family: 'Open Sans', 'Helvetica Neue', Helvetica, Arial, sans-serif;
}

/*
 * Sidebar
 */

@media (min-width: 768px) {
  .sidebar {
    position: fixed !important;
    top: 0;
    bottom: 0;
    left: 0;
    z-index: 1000;
    display: block;
    padding: 0px !important;
    overflow-x: hidden;
    overflow-y: auto; /* Scrollable contents if viewport is shorter than content. */
    background-color: #f5f5f5;
    border-right: 1px solid #e8e8e8;
  }

  .header {
    text-align: center;
    font-weight: bold;
    font-size: 1.2em;
    background-color: #ffcc00;
    padding: 15px;
  }

  .header img {
    width: 100%;
  }

  .navigation {
    margin-top: 1em;
    padding: 15px;
  }

  ul {
    list-style: none;
    padding-left: 0px;
  }

  li {
    overflow: auto;
  }

  li .number {
    display: inline-block;
    width: 1.1em;
  }

  li a {
    color: #333333;
    display: block;
    padding: 0.5em 1em;
    margin: 0.1em 0;
  }

  li a:hover {
    color: #000;
    background: #e9e9e9;
    text-decoration: none;
  }
  li a.active {
    background: #333333;
    text-decoration: none;
    color: #ffcc00;
  }
  li a.active:hover {
    color: #ffcc00;
  }
  li a.disabled {
    color: #666;
    cursor: auto;
    pointer-events: none;
  }

  li ul {
    margin-left: 1.5em;
  }

  li .checkmark {
    font-size: 1.3em;
    margin-right: -10px;
    color: #ffcc00;
  }

  hr {
    border-top-color: #ccc !important;
  }

  .guardicore-link span {
    color: #999;
    vertical-align: middle;
  }

  .guardicore-link img {
    height: 24px;
    margin-left: 8px;
    vertical-align: middle;
  }
}

/*
 * Main content
 */

.main {
  padding: 2em 1em;
}

.page-title {
  margin-top: 0;
  margin-bottom: 1em;
  padding-bottom: 0.5em;
  border-bottom: 2px dotted #ffcc00;
  font-size: 2.5em;
  color: #ffcc00;
  font-family: 'Alegreya', serif;
}

@media (min-width: 768px) {
  .main {
    padding-right: 40px;
    padding-left: 40px;
  }
}

.main .page-header {
  margin-top: 0;
}

.index img {
  margin: 40px auto;
  border-radius: 4px;
  background: #fff;
  display: block;
}

.index .notice {
  margin: 1em auto;
  padding: 15px 0;
  text-align: center;
  border: 1px solid #000;
  border-width: 1px 0;
  background: #666;
}

/*
 * Configuration Page
 */

.linux-pba-file-info, .windows-pba-file-info {
  display: none
}

.filepond--root li {
  overflow: visible;
}

.filepond--root * {
  font-size: 1.04em;
}

.rjsf .form-group .form-group {
  margin-left: 2em;
}

.rjsf #root__title {
  display: none;
}

.nav-tabs > li > a {
  height: 63px
}

.nav > li > a:focus {
  background-color: transparent !important;
}
/*
 * Run Monkey Page
 */

.inline-select {
  display: inline-block !important;
  width: 130px !important;
  margin-left: 1em;
}

.run-monkey-snippets .well {
  margin-bottom: 0;
}

/*
 * Map Preview Pane
 */

.preview-pane {
  background: #f5f5f5;
  border-left: 1px solid #e8e8e8;
  border-bottom: 3px solid #e8e8e8;
  padding: 1.5em 1em;
  border-radius: 8px;
  margin-bottom: 2em;
}

.preview-pane hr {
  margin: 10px 0;
}

.preview-pane h3 {
  margin: 0;
  font-size: 20px;

}
.preview-pane h3 small {
  margin-top: 0.5em;
  display: block;
}
.preview-pane h3 .fa {
  margin-right: 5px;
}
.preview-pane h4 {
  text-transform: uppercase;
  color: #999;
  font-size: 1em;
  margin-top: 0;
}

.preview-pane .table tr:first-child th , .preview-pane .table tr:first-child td {
  border-top: 0;
}

.preview-pane .table th {
  text-align: left;
}

.preview-pane p, .preview-pane .timeline {
  margin-left: 1em;
}

.timeline {
  position: relative;
  padding: 0.5em 0;
}

.timeline:before {
  content: '';
  position: absolute;
  top: 0;
  left: 5px;
  width: 2px;
  height: 100%;
  background: #ccc;
  z-index: 1
}

.timeline li {
  margin-left: 1.5em;
  position: relative;
  overflow: visible;
  margin-bottom: 1em;
}

.timeline .bullet {
  width: 16px;
  height: 16px;
  background: #ccc;
  position: absolute;
  right: 100%;
  top: 0;
  bottom: 0;
  margin: 2px 0.5em;
  z-index: 2;
  border-radius: 10px;
}

.timeline .bullet.bad {
  background: #d30d09;
}

.telemetry-console {
  z-index: 2;
  position: absolute;
  bottom: 0;
  left: 0;
  right: 0;
  height: 130px;
  background: rgba(0,0,0,0.7);
  border-radius: 5px;
  border: 3px solid #aaa;
  padding: 0.5em;
  color: white;
  font-family: Consolas, "Courier New", monospace;
  overflow: auto;
}

.telemetry-console .date {
  color: #ccc;
}

.telemetry-console .source {
  font-weight: bold;
}

.map-legend {
  font-size: 18px;
}

/*
 * Full Logs Page
 */

.data-table-container > .container {
  width: inherit;
  padding: 0;
}

.data-table-container > .container th , .data-table-container > .container td {
  padding: 15px 8px;
}

.data-table-container > .container > .row:first-child > div:first-child > div {
  display: inline-block;
}

.data-table-container > .container > .row:first-child > div:first-child > div:last-child {
  margin-left: 1em;
}

#search-field , #page-menu {
  margin-left: 0.5em;
  margin-bottom: 1em;
  height: 34px;
  padding: 6px 12px;
  font-size: 14px;
  line-height: 1.42857143;
  color: #555;
  background-color: #fff;
  background-image: none;
  border: 1px solid #ccc;
  border-radius: 4px;
  -webkit-box-shadow: inset 0 1px 1px rgba(0, 0, 0, .075);
  box-shadow: inset 0 1px 1px rgba(0, 0, 0, .075);
  -webkit-transition: border-color ease-in-out .15s, -webkit-box-shadow ease-in-out .15s;
  -o-transition: border-color ease-in-out .15s, box-shadow ease-in-out .15s;
  transition: border-color ease-in-out .15s, box-shadow ease-in-out .15s;
}

#search-field {
  width: 100px;
}

.license-link a:link, .license-link a:visited {
  color: #797979 !important;
  font-size: 0.9em;
}

.data-table-container .pagination {
  margin: 0 !important;
}

.markdown-body {
  box-sizing: border-box;
  min-width: 200px;
  max-width: 980px;
  margin: 0 auto;
  padding: 45px;
}

@media (max-width: 767px) {
  .markdown-body {
    padding: 15px;
  }
}


/* Report page */

.report-page {
  font-size: 1.2em;
  border: 1px solid #fff;
  padding: 2em;
  -webkit-box-shadow: 1px 1px 7px -1px #ccc;
  box-shadow: 1px 1px 7px -1px #ccc;
}

.report-page h1 {
  margin-top: 30px;
}

.report-page h3 {
  margin-top: 20px;
}

.report-page h4 {
  margin-top: 20px;
}

.report-page ul {
  list-style: disc;
  padding-left: 40px;
}

.report-page li {
  overflow: visible;
}

.report-page li a {
  display: inline;
  padding: 0em;
}

.modal-dialog {
  top: 30%;
}

.pba-danger {
  background-color: #ffc7af;
}

.pba-success {
  background-color: #afd2a2;
}

/* Print report styling */

@media print {
  .sidebar {
    display: none;
  }

  .no-print {
    display: none;
  }

  .force-print {
    display: block !important;
  }

  .pie-chart {
    width: 100px;
  }

  .label {
    padding: 2px 6px;
    border: 1px solid #000;
    color: #fff !important;
    display: inline !important;
    font-size: 75% !important;
    font-weight: bold !important;
    line-height: 1 !important;
    text-align: center !important;
    white-space: nowrap !important;
    vertical-align: baseline !important;
    border-radius: .25em !important;
  }

  .alert {
    padding: 15px !important;
    margin-bottom: 20px !important;
    border: 1px solid transparent !important;
    border-radius: 4px !important;
  }

  .alert-danger {
    color:#a94442 !important;
    background-color:#f2dede !important;
    border-color:#ebccd1 !important;
  }

  .alert-success {
    color:#3c763d !important;
    background-color:#dff0d8 !important;
    border-color:#d6e9c6 !important;
  }

  .alert-info {
    color:#31708f !important;
    background-color:#d9edf7 !important;
    border-color:#bce8f1 !important;
  }

  .label-default {
    background-color: #777 !important;
  }

  .label-primary {
    background-color: #337ab7 !important;
  }

  .label-success {
    background-color: #5cb85c !important;
  }

  .label-info {
    background-color: #5bc0de !important;
  }

  .label-warning {
    background-color: #f0ad4e !important;
  }

  .label-danger {
    background-color: #d9534f !important;
  }

}

/* Attack pages */
.attack-matrix .messages {
  margin-bottom: 30px;
}

.icon-info {
  color: #ade3eb !important;
}

.icon-warning {
  color: #f0ad4e !important;
}

.icon-danger {
  color: #d9acac !important;
}

.icon-default {
  color: #e0ddde !important;
}

.attack-legend {
  text-align: center;
  margin-bottom: 20px;
}

<<<<<<< HEAD
.attack-report.footer-text{
  text-align: right;
  font-size: 0.8em;
  margin-top: 20px;
=======
.version-text {
  font-size: 0.9em;
  position: absolute;
  bottom: 5px;
  left: 0;
  right: 0;
  margin-left: auto;
  margin-right: auto;
>>>>>>> 69164770
}<|MERGE_RESOLUTION|>--- conflicted
+++ resolved
@@ -546,12 +546,6 @@
   margin-bottom: 20px;
 }
 
-<<<<<<< HEAD
-.attack-report.footer-text{
-  text-align: right;
-  font-size: 0.8em;
-  margin-top: 20px;
-=======
 .version-text {
   font-size: 0.9em;
   position: absolute;
@@ -560,5 +554,10 @@
   right: 0;
   margin-left: auto;
   margin-right: auto;
->>>>>>> 69164770
+}
+
+.attack-report.footer-text{
+  text-align: right;
+  font-size: 0.8em;
+  margin-top: 20px;
 }