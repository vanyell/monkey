--- conflicted
+++ resolved
@@ -98,14 +98,9 @@
 
   _isTokenExpired(token) {
     try {
-<<<<<<< HEAD
-      return decode(token)['exp'] < Date.now() / 1000;
-    } catch (err) {
-=======
       return decode(token)['exp'] - this.SECONDS_BEFORE_JWT_EXPIRES < Date.now() / 1000;
     }
     catch (err) {
->>>>>>> 1f5acbc2
       return false;
     }
   }
