import React from 'react';
import Form from 'react-jsonschema-form';
import {Col, Modal, Nav, NavItem} from 'react-bootstrap';
import fileDownload from 'js-file-download';
import AuthComponent from '../AuthComponent';
import { FilePond } from 'react-filepond';
import 'filepond/dist/filepond.min.css';
import MatrixComponent from "../attack/MatrixComponent";

const ATTACK_URL = '/api/attack';
const CONFIG_URL = '/api/configuration/island';

class ConfigurePageComponent extends AuthComponent {

  constructor(props) {
    super(props);
    this.PBAwindowsPond = null;
    this.PBAlinuxPond = null;
    this.currentSection = 'attack';
    this.currentFormData = {};
    this.initialConfig = {};
    this.initialAttackConfig = {};
    this.sectionsOrder = ['attack', 'basic', 'basic_network', 'monkey', 'cnc', 'network', 'exploits', 'internal'];
    this.uiSchemas = ConfigurePageComponent.getUiSchemas();
    // set schema from server
    this.state = {
      schema: {},
      configuration: {},
      attackConfig: {},
      lastAction: 'none',
      sections: [],
      selectedSection: 'attack',
      allMonkeysAreDead: true,
      PBAwinFile: [],
      PBAlinuxFile: [],
      showAttackAlert: false
    };
  }

  static getUiSchemas(){
    return ({
      basic: {"ui:order": ["general", "credentials"]},
      basic_network: {},
      monkey: {
        behaviour: {
          custom_PBA_linux_cmd: {
            "ui:widget": "textarea",
            "ui:emptyValue": ""
          },
          PBA_linux_file: {
            "ui:widget": this.PBAlinux
          },
          custom_PBA_windows_cmd: {
            "ui:widget": "textarea",
            "ui:emptyValue": ""
          },
          PBA_windows_file: {
            "ui:widget": this.PBAwindows
          },
          PBA_linux_filename: {
            classNames: "linux-pba-file-info",
            "ui:emptyValue": ""
          },
          PBA_windows_filename: {
            classNames: "windows-pba-file-info",
            "ui:emptyValue": ""
          }
        }
      },
      cnc: {},
      network: {},
      exploits: {},
      internal: {}
    })
  }

  setInitialConfig(config) {
    // Sets a reference to know if config was changed
    this.initialConfig = JSON.parse(JSON.stringify(config));
  }

  setInitialAttackConfig(attackConfig) {
    // Sets a reference to know if attack config was changed
    this.initialAttackConfig = JSON.parse(JSON.stringify(attackConfig));
  }

  componentDidMount = () => {
    let urls = [CONFIG_URL, ATTACK_URL];
    Promise.all(urls.map(url => this.authFetch(url).then(res => res.json())))
      .then(data => {
        let sections = [];
        let attackConfig = data[1];
        let monkeyConfig = data[0];
        this.setInitialConfig(monkeyConfig.configuration);
        this.setInitialAttackConfig(attackConfig.configuration);
        for (let sectionKey of this.sectionsOrder) {
          if (sectionKey === 'attack') {sections.push({key:sectionKey, title: "ATT&CK"})}
          else {sections.push({key: sectionKey, title: monkeyConfig.schema.properties[sectionKey].title});}
        }
        this.setState({
          schema: monkeyConfig.schema,
          configuration: monkeyConfig.configuration,
          attackConfig: attackConfig.configuration,
          sections: sections,
          selectedSection: 'attack'
        })
      });
    this.updateMonkeysRunning();
  };

  updateConfig = () => {
    this.authFetch(CONFIG_URL)
    .then(res => res.json())
    .then(data => {
      this.setInitialConfig(data.configuration);
      this.setState({configuration: data.configuration})
    })
  };

  onSubmit = () => {
    if (this.state.selectedSection === 'attack'){
      this.matrixSubmit()
    } else {
      this.configSubmit()
    }
  };

  matrixSubmit = () => {
    // Submit attack matrix
    this.authFetch(ATTACK_URL,
      {
        method: 'POST',
        headers: {'Content-Type': 'application/json'},
        body: JSON.stringify(this.state.attackConfig)
      })
      .then(res => {
        if (!res.ok)
        {
          throw Error()
        }
        return res;
      })
      .then(() => {this.setInitialAttackConfig(this.state.attackConfig);})
      .then(this.updateConfig())
      .then(this.setState({lastAction: 'saved'}))
      .catch(error => {
        this.setState({lastAction: 'invalid_configuration'});
      });
  };

  configSubmit = () => {
    // Submit monkey configuration
    this.updateConfigSection();
<<<<<<< HEAD
    this.authFetch(CONFIG_URL,
      {
        method: 'POST',
        headers: {'Content-Type': 'application/json'},
        body: JSON.stringify(this.state.configuration)
      })
      .then(res => {
        if (!res.ok)
        {
          throw Error()
        }
        return res;
      })
=======
    this.sendConfig()
>>>>>>> 089d3950
      .then(res => res.json())
      .then(res => {
        this.setState({
          lastAction: 'saved',
          schema: res.schema,
          configuration: res.configuration
        });
        this.setInitialConfig(res.configuration);
        this.props.onStatusChange();
      }).catch(error => {
        console.log('bad configuration');
        this.setState({lastAction: 'invalid_configuration'});
      });
  };

  // Alters attack configuration when user toggles technique
  attackTechniqueChange = (technique, value, mapped=false) => {
    // Change value in attack configuration
    // Go trough each column in matrix, searching for technique
    Object.entries(this.state.attackConfig).forEach(techType => {
      if(techType[1].properties.hasOwnProperty(technique)){
        let tempMatrix = this.state.attackConfig;
        tempMatrix[techType[0]].properties[technique].value = value;
        this.setState({attackConfig: tempMatrix});

        // Toggle all mapped techniques
        if (! mapped ){
          // Loop trough each column and each row
          Object.entries(this.state.attackConfig).forEach(otherType => {
            Object.entries(otherType[1].properties).forEach(otherTech => {
              // If this technique depends on a technique that was changed
              if (otherTech[1].hasOwnProperty('depends_on') && otherTech[1]['depends_on'].includes(technique)){
                this.attackTechniqueChange(otherTech[0], value, true)
              }
            })
          });
        }
      }
    });
  };

  onChange = ({formData}) => {
    this.currentFormData = formData;
  };

  updateConfigSection = () => {
    let newConfig = this.state.configuration;
    if (Object.keys(this.currentFormData).length > 0) {
      newConfig[this.currentSection] = this.currentFormData;
      this.currentFormData = {};
    }
    this.setState({configuration: newConfig, lastAction: 'none'});
  };

  renderAttackAlertModal = () => {
    return (<Modal show={this.state.showAttackAlert} onHide={() => {this.setState({showAttackAlert: false})}}>
              <Modal.Body>
                <h2><div className="text-center">Warning</div></h2>
                <p className = "text-center" style={{'fontSize': '1.2em', 'marginBottom': '2em'}}>
                  You have unsubmitted changes. Submit them before proceeding.
                </p>
                <div className="text-center">
                  <button type="button"
                          className="btn btn-success btn-lg"
                          style={{margin: '5px'}}
                          onClick={() => {this.setState({showAttackAlert: false})}} >
                    Cancel
                  </button>
                </div>
              </Modal.Body>
            </Modal>)
  };

  userChangedConfig(){
    if(JSON.stringify(this.state.configuration) === JSON.stringify(this.initialConfig)){
      if(Object.keys(this.currentFormData).length === 0 ||
        JSON.stringify(this.initialConfig[this.currentSection]) === JSON.stringify(this.currentFormData)){
        return false;
      }
    }
    return true;
  }

  userChangedMatrix(){
    return (JSON.stringify(this.state.attackConfig) !== JSON.stringify(this.initialAttackConfig))
  }

  setSelectedSection = (key) => {
    if ((key === 'attack' && this.userChangedConfig()) ||
        (this.currentSection === 'attack' && this.userChangedMatrix())){
      this.setState({showAttackAlert: true});
      return;
    }
    this.updateConfigSection();
    this.currentSection = key;
    this.setState({
      selectedSection: key
    });
  };

  resetConfig = () => {
    this.removePBAfiles();
    this.authFetch(CONFIG_URL,
      {
        method: 'POST',
        headers: {'Content-Type': 'application/json'},
        body: JSON.stringify({'reset': true})
      })
      .then(res => res.json())
      .then(res => {
        this.setState({
          lastAction: 'reset',
          schema: res.schema,
          configuration: res.configuration
        });
        this.setInitialConfig(res.configuration);
        this.props.onStatusChange();
      });
    this.authFetch(ATTACK_URL,{ method: 'POST',
                                headers: {'Content-Type': 'application/json'},
                                body: JSON.stringify('reset_attack_matrix')})
      .then(res => res.json())
      .then(res => {
        this.setState({attackConfig: res.configuration});
        this.setInitialAttackConfig(res.configuration);
      })
  };

  removePBAfiles(){
    // We need to clean files from widget, local state and configuration (to sync with bac end)
    if (this.PBAwindowsPond !== null){
      this.PBAwindowsPond.removeFile();
    }
    if (this.PBAlinuxPond !== null){
      this.PBAlinuxPond.removeFile();
    }
    let request_options = {method: 'DELETE',
                           headers: {'Content-Type': 'text/plain'}};
    this.authFetch('/api/fileUpload/PBAlinux', request_options);
    this.authFetch('/api/fileUpload/PBAwindows', request_options);
    this.setState({PBAlinuxFile: [], PBAwinFile: []});
  }

  onReadFile = (event) => {
    try {
      this.setState({
        configuration: JSON.parse(event.target.result),
        selectedSection: 'basic',
        lastAction: 'import_success'
      }, () => {this.sendConfig()});
      this.currentSection = 'basic';
      this.currentFormData = {};
    } catch(SyntaxError) {
      this.setState({lastAction: 'import_failure'});
    }
  };

  exportConfig = () => {
    this.updateConfigSection();
    fileDownload(JSON.stringify(this.state.configuration, null, 2), 'monkey.conf');
  };

  sendConfig() {
    return (
      this.authFetch('/api/configuration/island',
      {
        method: 'POST',
        headers: {'Content-Type': 'application/json'},
        body: JSON.stringify(this.state.configuration)
      })
      .then(res => {
        if (!res.ok)
        {
          throw Error()
        }
        return res;
      }).catch(error => {
        console.log('bad configuration');
        this.setState({lastAction: 'invalid_configuration'});
      }));
  };

  importConfig = (event) => {
    let reader = new FileReader();
    reader.onload = this.onReadFile;
    reader.readAsText(event.target.files[0]);
    event.target.value = null;
  };

  updateMonkeysRunning = () => {
    this.authFetch('/api')
      .then(res => res.json())
      .then(res => {
        // This check is used to prevent unnecessary re-rendering
        let allMonkeysAreDead = (!res['completed_steps']['run_monkey']) || (res['completed_steps']['infection_done']);
        if (allMonkeysAreDead !== this.state.allMonkeysAreDead) {
          this.setState({
            allMonkeysAreDead: allMonkeysAreDead
          });
        }
      });
  };

  PBAwindows = () => {
    return (<FilePond
      server={{ url:'/api/fileUpload/PBAwindows',
                process: {headers: {'Authorization': this.jwtHeader}},
                revert: {headers: {'Authorization': this.jwtHeader}},
                restore: {headers: {'Authorization': this.jwtHeader}},
                load: {headers: {'Authorization': this.jwtHeader}},
                fetch: {headers: {'Authorization': this.jwtHeader}}
      }}
      files={this.getWinPBAfile()}
      onupdatefiles={fileItems => {
        this.setState({
          PBAwinFile: fileItems.map(fileItem => fileItem.file)
        })
      }}
      ref={ref => this.PBAwindowsPond = ref}
    />)
  };

  PBAlinux = () => {
    return (<FilePond
      server={{ url:'/api/fileUpload/PBAlinux',
                process: {headers: {'Authorization': this.jwtHeader}},
                revert: {headers: {'Authorization': this.jwtHeader}},
                restore: {headers: {'Authorization': this.jwtHeader}},
                load: {headers: {'Authorization': this.jwtHeader}},
                fetch: {headers: {'Authorization': this.jwtHeader}}
      }}
      files={this.getLinuxPBAfile()}
      onupdatefiles={fileItems => {
        this.setState({
          PBAlinuxFile: fileItems.map(fileItem => fileItem.file)
        })
      }}
      ref={ref => this.PBAlinuxPond = ref}
    />)
  };

  getWinPBAfile(){
    if (this.state.PBAwinFile.length !== 0){
      return ConfigurePageComponent.getMockPBAfile(this.state.PBAwinFile[0])
    } else if (this.state.configuration.monkey.behaviour.PBA_windows_filename){
      return ConfigurePageComponent.getFullPBAfile(this.state.configuration.monkey.behaviour.PBA_windows_filename)
    }
  }

  getLinuxPBAfile(){
    if (this.state.PBAlinuxFile.length !== 0){
      return ConfigurePageComponent.getMockPBAfile(this.state.PBAlinuxFile[0])
    } else if (this.state.configuration.monkey.behaviour.PBA_linux_filename) {
      return ConfigurePageComponent.getFullPBAfile(this.state.configuration.monkey.behaviour.PBA_linux_filename)
    }
  }

  static getFullPBAfile(filename){
    return [{
      source: filename,
      options: {
        type: 'limbo'
      }
    }];
  }

  static getMockPBAfile(mockFile){
    let pbaFile = [{
      source: mockFile.name,
      options: {
        type: 'limbo'
      }
    }];
    pbaFile[0].options.file = mockFile;
    return pbaFile
  }

  renderMatrix = () => {
    return (<MatrixComponent configuration={this.state.attackConfig}
                             submit={this.componentDidMount}
                             reset={this.resetConfig}
                             change={this.attackTechniqueChange}/>)
  };


  renderConfigContent = (displayedSchema) => {
    return (<div>
              {this.renderBasicNetworkWarning()}
              <Form schema={displayedSchema}
                    uiSchema={this.uiSchemas[this.state.selectedSection]}
                    formData={this.state.configuration[this.state.selectedSection]}
                    onChange={this.onChange}
                    noValidate={true} >
                <button type="submit" className={"hidden"}>Submit</button>
              </Form>
            </div> )
  };

  renderRunningMonkeysWarning = () => {
    return (<div>
              { this.state.allMonkeysAreDead ?
                '' :
                <div className="alert alert-warning">
                  <i className="glyphicon glyphicon-warning-sign" style={{'marginRight': '5px'}}/>
                  Some monkeys are currently running. Note that changing the configuration will only apply to new
                  infections.
                </div>
              }
            </div>)
  };

  renderBasicNetworkWarning = () => {
    if (this.state.selectedSection === 'basic_network'){
      return (<div className="alert alert-info">
                <i className="glyphicon glyphicon-info-sign" style={{'marginRight': '5px'}}/>
                The Monkey scans its subnet if "Local network scan" is ticked. Additionally the monkey scans machines
                according to its range class.
              </div>)
    } else {
      return (<div />)
    }
  };

  renderNav = () => {
    return (<Nav bsStyle="tabs" justified
                 activeKey={this.state.selectedSection} onSelect={this.setSelectedSection}
                 style={{'marginBottom': '2em'}}>
              {this.state.sections.map(section => <NavItem key={section.key} eventKey={section.key}>{section.title}</NavItem>)}
            </Nav>)
  };

  render() {
    let displayedSchema = {};
    if (this.state.schema.hasOwnProperty('properties') && this.state.selectedSection !== 'attack') {
      displayedSchema = this.state.schema['properties'][this.state.selectedSection];
      displayedSchema['definitions'] = this.state.schema['definitions'];
    }
    let content = '';
    if (this.state.selectedSection === 'attack' && Object.entries(this.state.attackConfig).length !== 0 ) {
      content = this.renderMatrix()
    } else if(this.state.selectedSection !== 'attack') {
      content = this.renderConfigContent(displayedSchema)
    }

    return (
      <Col xs={12} lg={8}>
        {this.renderAttackAlertModal()}
        <h1 className="page-title">Monkey Configuration</h1>
        {this.renderNav()}
        { this.renderRunningMonkeysWarning()}
        { content }
        <div className="text-center">
          <button type="submit" onClick={this.onSubmit} className="btn btn-success btn-lg" style={{margin: '5px'}}>
            Submit
          </button>
          <button type="button" onClick={this.resetConfig} className="btn btn-danger btn-lg" style={{margin: '5px'}}>
            Reset to defaults
          </button>
        </div>
        <div className="text-center">
          <button onClick={() => document.getElementById('uploadInputInternal').click()}
                  className="btn btn-info btn-lg" style={{margin: '5px'}}>
            Import Config
          </button>
          <input id="uploadInputInternal" type="file" accept=".conf" onChange={this.importConfig} style={{display: 'none'}} />
          <button type="button" onClick={this.exportConfig} className="btn btn-info btn-lg" style={{margin: '5px'}}>
            Export config
          </button>
        </div>
        <div>
          { this.state.lastAction === 'reset' ?
            <div className="alert alert-success">
              <i className="glyphicon glyphicon-ok-sign" style={{'marginRight': '5px'}}/>
              Configuration reset successfully.
            </div>
            : ''}
          { this.state.lastAction === 'saved' ?
            <div className="alert alert-success">
              <i className="glyphicon glyphicon-ok-sign" style={{'marginRight': '5px'}}/>
              Configuration saved successfully.
            </div>
            : ''}
          { this.state.lastAction === 'import_failure' ?
            <div className="alert alert-danger">
              <i className="glyphicon glyphicon-exclamation-sign" style={{'marginRight': '5px'}}/>
              Failed importing configuration. Invalid config file.
            </div>
            : ''}
          { this.state.lastAction === 'invalid_configuration' ?
            <div className="alert alert-danger">
              <i className="glyphicon glyphicon-exclamation-sign" style={{'marginRight': '5px'}}/>
              An invalid configuration file was imported or submitted.
            </div>
            : ''}
          { this.state.lastAction === 'import_success' ?
            <div className="alert alert-success">
              <i className="glyphicon glyphicon-ok-sign" style={{'marginRight': '5px'}}/>
              Configuration imported successfully.
            </div>
            : ''}
        </div>
      </Col>
    );
  }
}

export default ConfigurePageComponent;<|MERGE_RESOLUTION|>--- conflicted
+++ resolved
@@ -151,23 +151,7 @@
   configSubmit = () => {
     // Submit monkey configuration
     this.updateConfigSection();
-<<<<<<< HEAD
-    this.authFetch(CONFIG_URL,
-      {
-        method: 'POST',
-        headers: {'Content-Type': 'application/json'},
-        body: JSON.stringify(this.state.configuration)
-      })
-      .then(res => {
-        if (!res.ok)
-        {
-          throw Error()
-        }
-        return res;
-      })
-=======
     this.sendConfig()
->>>>>>> 089d3950
       .then(res => res.json())
       .then(res => {
         this.setState({
