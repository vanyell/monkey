import React from 'react';
import {css} from '@emotion/core';
import {Button, Col, Card, Nav, Collapse} from 'react-bootstrap';
import CopyToClipboard from 'react-copy-to-clipboard';
import GridLoader from 'react-spinners/GridLoader';

import {FontAwesomeIcon} from '@fortawesome/react-fontawesome';
import {faClipboard} from '@fortawesome/free-solid-svg-icons/faClipboard';
import {faCheck} from '@fortawesome/free-solid-svg-icons/faCheck';
import {faSync} from '@fortawesome/free-solid-svg-icons/faSync';

import {Link} from 'react-router-dom';
import AuthComponent from '../AuthComponent';
import AwsRunTable from '../run-monkey/AwsRunTable';

import MissingBinariesModal from '../ui-components/MissingBinariesModal';

import '../../styles/MonkeyRunPage.scss';
import {faInfoCircle} from "@fortawesome/free-solid-svg-icons/faInfoCircle";
import {faExclamationTriangle} from "@fortawesome/free-solid-svg-icons/faExclamationTriangle";

const loading_css_override = css`
    display: block;
    margin-right: auto;
    margin-left: auto;
`;

class RunMonkeyPageComponent extends AuthComponent {

  constructor(props) {
    super(props);
    this.state = {
      ips: [],
      runningOnIslandState: 'not_running',
      runningOnClientState: 'not_running',
      awsClicked: false,
      selectedIp: '0.0.0.0',
      selectedOs: 'windows-32',
      showManual: false,
      showAws: false,
      isOnAws: false,
      awsUpdateClicked: false,
      awsUpdateFailed: false,
      awsMachines: [],
      isLoadingAws: true,
      isErrorWhileCollectingAwsMachines: false,
      awsMachineCollectionErrorMsg: '',
      showModal: false,
      errorDetails: ''
    };

    this.closeModal = this.closeModal.bind(this);
  }

  componentDidMount() {
    this.authFetch('/api')
      .then(res => res.json())
      .then(res => this.setState({
        ips: res['ip_addresses'],
        selectedIp: res['ip_addresses'][0]
      }));

    this.authFetch('/api/local-monkey')
      .then(res => res.json())
      .then(res => {
        if (res['is_running']) {
          this.setState({runningOnIslandState: 'running'});
        } else {
          this.setState({runningOnIslandState: 'not_running'});
        }
      });

    this.fetchAwsInfo();
    this.fetchConfig();

    this.authFetch('/api/client-monkey')
      .then(res => res.json())
      .then(res => {
        if (res['is_running']) {
          this.setState({runningOnClientState: 'running'});
        } else {
          this.setState({runningOnClientState: 'not_running'});
        }
      });

    this.props.onStatusChange();
  }

  fetchAwsInfo() {
    return this.authFetch('/api/remote-monkey?action=list_aws')
      .then(res => res.json())
      .then(res => {
        let is_aws = res['is_aws'];
        if (is_aws) {
          // On AWS!
          // Checks if there was an error while collecting the aws machines.
          let is_error_while_collecting_aws_machines = (res['error'] != null);
          if (is_error_while_collecting_aws_machines) {
            // There was an error. Finish loading, and display error message.
            this.setState({
              isOnAws: true,
              isErrorWhileCollectingAwsMachines: true,
              awsMachineCollectionErrorMsg: res['error'],
              isLoadingAws: false
            });
          } else {
            // No error! Finish loading and display machines for user
            this.setState({isOnAws: true, awsMachines: res['instances'], isLoadingAws: false});
          }
        } else {
          // Not on AWS. Finish loading and don't display the AWS div.
          this.setState({isOnAws: false, isLoadingAws: false});
        }
      });
  }

  static generateLinuxCmd(ip, is32Bit) {
    let bitText = is32Bit ? '32' : '64';
    return `wget --no-check-certificate https://${ip}:5000/api/monkey/download/monkey-linux-${bitText}; chmod +x monkey-linux-${bitText}; ./monkey-linux-${bitText} m0nk3y -s ${ip}:5000`
  }

  static generateWindowsCmd(ip, is32Bit) {
    let bitText = is32Bit ? '32' : '64';
    return `powershell [System.Net.ServicePointManager]::ServerCertificateValidationCallback = {$true}; (New-Object System.Net.WebClient).DownloadFile('https://${ip}:5000/api/monkey/download/monkey-windows-${bitText}.exe','.\\monkey.exe'); ;Start-Process -FilePath '.\\monkey.exe' -ArgumentList 'm0nk3y -s ${ip}:5000';`;
  }

  runLocalMonkey = () => {
    this.authFetch('/api/local-monkey',
      {
        method: 'POST',
        headers: {'Content-Type': 'application/json'},
        body: JSON.stringify({action: 'run'})
      })
      .then(res => res.json())
      .then(res => {
        if (res['is_running']) {
          this.setState({
            runningOnIslandState: 'installing'
          });
        } else {
          /* If Monkey binaries are missing, change the state accordingly */
          if (res['error_text'].startsWith('Copy file failed')) {
            this.setState({
              showModal: true,
              errorDetails: res['error_text']}
            );
          }
          this.setState({
            runningOnIslandState: 'not_running'
          });
        }

        this.props.onStatusChange();
      });
  };

  generateCmdDiv() {
    let isLinux = (this.state.selectedOs.split('-')[0] === 'linux');
    let is32Bit = (this.state.selectedOs.split('-')[1] === '32');
    let cmdText = '';
    if (isLinux) {
      cmdText = RunMonkeyPageComponent.generateLinuxCmd(this.state.selectedIp, is32Bit);
    } else {
      cmdText = RunMonkeyPageComponent.generateWindowsCmd(this.state.selectedIp, is32Bit);
    }
    return (
      <Card key={'cmdDiv' + this.state.selectedIp} style={{'margin': '0.5em'}}>
        <div style={{'overflow': 'auto', 'padding': '0.5em'}}>
          <CopyToClipboard text={cmdText} className="pull-right btn-sm">
            <Button style={{margin: '-0.5em'}} title="Copy to Clipboard">
              <FontAwesomeIcon icon={faClipboard}/>
            </Button>
          </CopyToClipboard>
          <code>{cmdText}</code>
        </div>
      </Card>
    )
  }

  setSelectedOs = (key) => {
    this.setState({
      selectedOs: key
    });
  };

  setSelectedIp = (key) => {
    this.setState({
      selectedIp: key
    });
  };

  static renderIconByState(state) {
    if (state === 'running') {
      return (<FontAwesomeIcon icon={faCheck} className="text-success" style={{'marginLeft': '5px'}}/>)
    } else if (state === 'installing') {
      return (<FontAwesomeIcon icon={faSync} className="text-success" style={{'marginLeft': '5px'}}/>)
    } else {
      return '';
    }
  }

  toggleManual = () => {
    this.setState({
      showManual: !this.state.showManual
    });
  };

  toggleAws = () => {
    this.setState({
      showAws: !this.state.showAws
    });
  };

  runOnAws = () => {
    this.setState({
      awsClicked: true
    });

    let instances = this.awsTable.state.selection.map(x => this.instanceIdToInstance(x));

    this.authFetch('/api/remote-monkey',
      {
        method: 'POST',
        headers: {'Content-Type': 'application/json'},
        body: JSON.stringify({type: 'aws', instances: instances, island_ip: this.state.selectedIp})
      }).then(res => res.json())
      .then(res => {
        let result = res['result'];

        // update existing state, not run-over
        let prevRes = this.awsTable.state.result;
        for (let key in result) {
          if (result.hasOwnProperty(key)) {
            prevRes[key] = result[key];
          }
        }
        this.awsTable.setState({
          result: prevRes,
          selection: [],
          selectAll: false
        });

        this.setState({
          awsClicked: false
        });
      });
  };

  fetchConfig() {
    return this.authFetch('/api/configuration/island')
      .then(res => res.json())
      .then(res => {
        return res.configuration;
      })
  }

  instanceIdToInstance = (instance_id) => {
    let instance = this.state.awsMachines.find(
      function (inst) {
        return inst['instance_id'] === instance_id;
      });
    return {'instance_id': instance_id, 'os': instance['os']}

  };

  renderAwsMachinesDiv() {
    return (
      <div style={{'marginBottom': '2em'}}>
        <div style={{'marginTop': '1em', 'marginBottom': '1em'}}>
          <p className="alert alert-info">
            <FontAwesomeIcon icon={faInfoCircle} style={{'marginRight': '5px'}}/>
            Not sure what this is? Not seeing your AWS EC2 instances? <a
            href="https://github.com/guardicore/monkey/wiki/Monkey-Island:-Running-the-monkey-on-AWS-EC2-instances"
            rel="noopener noreferrer" target="_blank">Read the documentation</a>!
          </p>
        </div>
        {
          this.state.ips.length > 1 ?
            <Nav variant="pills" activeKey={this.state.selectedIp} onSelect={this.setSelectedIp}
                 style={{'marginBottom': '2em'}}>
              {this.state.ips.map(ip => <Nav.Item><Nav.Link eventKey={ip}>{ip}</Nav.Link></Nav.Item>)}
            </Nav>
            : <div style={{'marginBottom': '2em'}}/>
        }

        <AwsRunTable
          data={this.state.awsMachines}
          ref={r => (this.awsTable = r)}
        />
        <div style={{'marginTop': '1em'}}>
          <Button
            onClick={this.runOnAws}
            className={'btn btn-default btn-md center-block'}
            disabled={this.state.awsClicked}>
            Run on selected machines
            {this.state.awsClicked ?
              <FontAwesomeIcon icon={faSync} className="text-success" style={{'marginLeft': '5px'}}/> : null}
          </Button>
        </div>
      </div>
    )
  }

  closeModal = () => {
    this.setState({
      showModal: false
    })
  };

  render() {
    return (
      <Col sm={{offset: 3, span: 9}} md={{offset: 3, span: 9}}
           lg={{offset: 3, span: 9}} xl={{offset: 2, span: 7}}
           className={'main'}>
        <h1 className="page-title">2. Run the Monkey</h1>
        <p style={{'marginBottom': '2em', 'fontSize': '1.2em'}}>
          Go ahead and run the monkey!
          <i> (Or <Link to="/configure">configure the monkey</Link> to fine tune its behavior)</i>
        </p>
<<<<<<< HEAD
        <p className={'text-center'}>
          <Button onClick={this.runLocalMonkey}
                  variant={'outline-monkey'}
                  size='lg'
                  disabled={this.state.runningOnIslandState !== 'not_running'}
          >
            Run on Monkey Island Server
            {RunMonkeyPageComponent.renderIconByState(this.state.runningOnIslandState)}
          </Button>
=======
        <p>
          <button onClick={this.runLocalMonkey}
                  className="btn btn-default btn-lg center-block"
                  disabled={this.state.runningOnIslandState !== 'not_running'}>
            Run on Monkey Island Server
            {RunMonkeyPageComponent.renderIconByState(this.state.runningOnIslandState)}
          </button>
          <MissingBinariesModal
                        showModal = {this.state.showModal}
                        onClose = {this.closeModal}
                        errorDetails = {this.state.errorDetails}/>
>>>>>>> 0ec52595
          {
            // TODO: implement button functionality
            /*
            <button
               className="btn btn-default"
               disabled={this.state.runningOnClientState !== 'not_running'}
               style={{'marginLeft': '1em'}}>
              Download and run locally
              { this.renderIconByState(this.state.runningOnClientState) }
            </button>
            */
          }
        </p>
        <p className="text-center">
          OR
        </p>
        <p className={'text-center'}
           style={this.state.showManual || !this.state.isOnAws ? {'marginBottom': '2em'} : {}}>
          <Button onClick={this.toggleManual}
                  variant={'outline-monkey'}
                  size='lg'
                  className={(this.state.showManual ? 'active' : '')}>
            Run on a machine of your choice
          </Button>
        </p>
        <Collapse in={this.state.showManual}>
          <div style={{'marginBottom': '2em'}}>
            <p style={{'fontSize': '1.2em'}}>
              Choose the operating system where you want to run the monkey
              {this.state.ips.length > 1 ? ', and the interface to communicate with.' : '.'}
            </p>
            <Nav variant='pills' id={'bootstrap-override'} className={'run-on-os-buttons'}
                 activeKey={this.state.selectedOs} onSelect={this.setSelectedOs}>
              <Nav.Item>
                <Nav.Link eventKey={'windows-32'}>
                  Windows (32 bit)
                </Nav.Link>
              </Nav.Item>
              <Nav.Item>
                <Nav.Link eventKey='windows-64'>
                  Windows (64 bit)
                </Nav.Link>
              </Nav.Item>
              <Nav.Item>
                <Nav.Link eventKey='linux-32' variant={'monkey-alt'}>
                  Linux (32 bit)
                </Nav.Link>
              </Nav.Item>
              <Nav.Item>
                <Nav.Link eventKey='linux-64'>
                  Linux (64 bit)
                </Nav.Link>
              </Nav.Item>
            </Nav>
            {this.state.ips.length > 1 ?
              <Nav variant="pills" activeKey={this.state.selectedIp} onSelect={this.setSelectedIp}
                   className={'run-on-os-buttons'}>
                {this.state.ips.map(ip => <Nav.Item>
                  <Nav.Link eventKey={ip}>{ip}</Nav.Link></Nav.Item>)}
              </Nav>
              : <div style={{'marginBottom': '2em'}}/>
            }
            <p style={{'fontSize': '1.2em'}}>
              Copy the following command to your machine and run it with Administrator or root privileges.
            </p>
            {this.generateCmdDiv()}
          </div>
        </Collapse>
        {
          this.state.isLoadingAws ?
            <div style={{'marginBottom': '2em', 'align': 'center'}}>
              <div className='sweet-loading'>
                <GridLoader
                  css={loading_css_override}
                  sizeUnit={'px'}
                  size={30}
                  color={'#ffcc00'}
                  loading={this.state.loading}
                />
              </div>
            </div>
            : null
        }
        {
          this.state.isOnAws ?
            <p className="text-center">
              OR
            </p>
            :
            null
        }
        {
          this.state.isOnAws ?
            <p style={{'marginBottom': '2em'}} className={'text-center'}>
              <Button onClick={this.toggleAws}
                      className={(this.state.showAws ? ' active' : '')}
                      size='lg'
                      variant={'outline-monkey'}>
                Run on AWS machine of your choice
              </Button>
            </p>
            :
            null
        }
        <Collapse in={this.state.showAws}>
          {
            this.state.isErrorWhileCollectingAwsMachines ?
              <div style={{'marginTop': '1em'}}>
                <p className="alert alert-danger">
                  <FontAwesomeIcon icon={faExclamationTriangle} style={{'marginRight': '5px'}}/>
                  Error while collecting AWS machine data. Error
                  message: <code>{this.state.awsMachineCollectionErrorMsg}</code><br/>
                  Are you sure you've set the correct role on your Island AWS machine?<br/>
                  Not sure what this is? <a
                  href="https://github.com/guardicore/monkey/wiki/Monkey-Island:-Running-the-monkey-on-AWS-EC2-instances">Read
                  the documentation</a>!
                </p>
              </div>
              :
              this.renderAwsMachinesDiv()
          }

        </Collapse>

        <p style={{'fontSize': '1.2em'}}>
          Go ahead and monitor the ongoing infection in the <Link to="/infection/map">Infection Map</Link> view.
        </p>
      </Col>
    );
  }
}

export default RunMonkeyPageComponent;<|MERGE_RESOLUTION|>--- conflicted
+++ resolved
@@ -8,6 +8,8 @@
 import {faClipboard} from '@fortawesome/free-solid-svg-icons/faClipboard';
 import {faCheck} from '@fortawesome/free-solid-svg-icons/faCheck';
 import {faSync} from '@fortawesome/free-solid-svg-icons/faSync';
+import {faInfoCircle} from "@fortawesome/free-solid-svg-icons/faInfoCircle";
+import {faExclamationTriangle} from "@fortawesome/free-solid-svg-icons/faExclamationTriangle";
 
 import {Link} from 'react-router-dom';
 import AuthComponent from '../AuthComponent';
@@ -16,8 +18,6 @@
 import MissingBinariesModal from '../ui-components/MissingBinariesModal';
 
 import '../../styles/MonkeyRunPage.scss';
-import {faInfoCircle} from "@fortawesome/free-solid-svg-icons/faInfoCircle";
-import {faExclamationTriangle} from "@fortawesome/free-solid-svg-icons/faExclamationTriangle";
 
 const loading_css_override = css`
     display: block;
@@ -317,7 +317,6 @@
           Go ahead and run the monkey!
           <i> (Or <Link to="/configure">configure the monkey</Link> to fine tune its behavior)</i>
         </p>
-<<<<<<< HEAD
         <p className={'text-center'}>
           <Button onClick={this.runLocalMonkey}
                   variant={'outline-monkey'}
@@ -327,19 +326,10 @@
             Run on Monkey Island Server
             {RunMonkeyPageComponent.renderIconByState(this.state.runningOnIslandState)}
           </Button>
-=======
-        <p>
-          <button onClick={this.runLocalMonkey}
-                  className="btn btn-default btn-lg center-block"
-                  disabled={this.state.runningOnIslandState !== 'not_running'}>
-            Run on Monkey Island Server
-            {RunMonkeyPageComponent.renderIconByState(this.state.runningOnIslandState)}
-          </button>
           <MissingBinariesModal
                         showModal = {this.state.showModal}
                         onClose = {this.closeModal}
                         errorDetails = {this.state.errorDetails}/>
->>>>>>> 0ec52595
           {
             // TODO: implement button functionality
             /*
