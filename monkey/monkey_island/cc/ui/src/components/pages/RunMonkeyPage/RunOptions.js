import React, {useEffect, useState} from 'react';
import NextSelectionButton from '../../ui-components/inline-selection/NextSelectionButton';
import LocalManualRunOptions from './RunManually/LocalManualRunOptions';
import AuthComponent from '../../AuthComponent';
import {faLaptopCode} from '@fortawesome/free-solid-svg-icons/faLaptopCode';
import InlineSelection from '../../ui-components/inline-selection/InlineSelection';
import {cloneDeep} from 'lodash';
import {faCloud, faExpandArrowsAlt} from '@fortawesome/free-solid-svg-icons';
import RunOnIslandButton from './RunOnIslandButton';
<<<<<<< HEAD
import CloudOptions from './scoutsuite-setup/CloudOptions';
=======
import AWSRunButton from './RunOnAWS/AWSRunButton';
>>>>>>> c5371060

function RunOptions(props) {

  const [currentContent, setCurrentContent] = useState(loadingContents());
  const [ips, setIps] = useState([]);
  const [initialized, setInitialized] = useState(false);

  const authComponent = new AuthComponent({})

  useEffect(() => {
    if (initialized === false) {
      authComponent.authFetch('/api')
        .then(res => res.json())
        .then(res => {
          setIps([res['ip_addresses']][0]);
          setInitialized(true);
        });
    }
  })

  useEffect(() => {
    setCurrentContent(getDefaultContents());
  }, [initialized])

  function setComponent(component, props) {
    if (component === undefined) {
      setCurrentContent(getDefaultContents())
    } else {
      setCurrentContent(component({...props}))
    }
  }

  function loadingContents() {
    return (<div>Loading</div>)
  }

  function getDefaultContents() {
    const newProps = cloneDeep({...props});
    return InlineSelection(defaultContents, newProps);
  }

  function defaultContents() {
    return (
      <>
        <RunOnIslandButton title={'From Island'}
                           description={'Start on Monkey Island server.'}
                           icon={faExpandArrowsAlt}/>
        <NextSelectionButton title={'Manual'}
                             description={'Run on a machine via command.'}
                             icon={faLaptopCode}
                             onButtonClick={() => {
                               setComponent(LocalManualRunOptions,
                                 {ips: ips, setComponent: setComponent})
                             }}/>
<<<<<<< HEAD
        <NextSelectionButton title={'Cloud security scan'}
                             description={'Explains how to enable cloud security scan.'}
                             icon={faCloud}
                             onButtonClick={() => {
                               setComponent(CloudOptions,
                                 {ips: ips, setComponent: setComponent})
                             }}/>
=======
                             <AWSRunButton setComponent={setComponent}/>
>>>>>>> c5371060
      </>
    );
  }

  return currentContent;
}

export default RunOptions;<|MERGE_RESOLUTION|>--- conflicted
+++ resolved
@@ -7,11 +7,8 @@
 import {cloneDeep} from 'lodash';
 import {faCloud, faExpandArrowsAlt} from '@fortawesome/free-solid-svg-icons';
 import RunOnIslandButton from './RunOnIslandButton';
-<<<<<<< HEAD
+import AWSRunButton from './RunOnAWS/AWSRunButton';
 import CloudOptions from './scoutsuite-setup/CloudOptions';
-=======
-import AWSRunButton from './RunOnAWS/AWSRunButton';
->>>>>>> c5371060
 
 function RunOptions(props) {
 
@@ -66,7 +63,7 @@
                                setComponent(LocalManualRunOptions,
                                  {ips: ips, setComponent: setComponent})
                              }}/>
-<<<<<<< HEAD
+        <AWSRunButton setComponent={setComponent}/>
         <NextSelectionButton title={'Cloud security scan'}
                              description={'Explains how to enable cloud security scan.'}
                              icon={faCloud}
@@ -74,9 +71,6 @@
                                setComponent(CloudOptions,
                                  {ips: ips, setComponent: setComponent})
                              }}/>
-=======
-                             <AWSRunButton setComponent={setComponent}/>
->>>>>>> c5371060
       </>
     );
   }
