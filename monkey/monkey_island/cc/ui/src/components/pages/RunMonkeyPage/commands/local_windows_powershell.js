--- conflicted
+++ resolved
@@ -7,24 +7,8 @@
     + `Start-Process -FilePath powershell.exe -ArgumentList $execCmd`;
 }
 
-<<<<<<< HEAD
-
-function getAgentDownloadCommand(ip, osType) {
-  let bitText = osType === OS_TYPES.WINDOWS_32 ? '32' : '64';
-  return `$execCmd = @"\r\n`
-    + `[System.Net.ServicePointManager]::ServerCertificateValidationCallback = {\`$true};`
-    + `(New-Object System.Net.WebClient).DownloadFile('https://${ip}:5000/api/monkey/download/monkey-windows-${bitText}.exe',`
-    + `"""$env:TEMP\\monkey.exe""");Start-Process -FilePath '$env:TEMP\\monkey.exe' -ArgumentList 'm0nk3y -s ${ip}:5000';`
-    + `\r\n"@; \r\n`
-    + `Start-Process -FilePath powershell.exe -ArgumentList $execCmd`;
-}
-
-export default function generateLocalWindowsPowershell(ip, osType, username) {
-  let command = getAgentDownloadCommand(ip, osType)
-=======
 export default function generateLocalWindowsPowershell(ip, username) {
   let command = getAgentDownloadCommand(ip)
->>>>>>> a9281864
   if (username !== '') {
     command += ` -Credential ${username}`;
   }
