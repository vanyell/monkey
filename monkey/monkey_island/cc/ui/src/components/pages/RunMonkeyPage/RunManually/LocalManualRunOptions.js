--- conflicted
+++ resolved
@@ -46,13 +46,8 @@
   }
 
   function generateCommands() {
-<<<<<<< HEAD
-    if (osType === OS_TYPES.WINDOWS_64 || osType === OS_TYPES.WINDOWS_32) {
-      return [{type: 'Powershell', command: GenerateLocalWindowsPowershell(selectedIp, osType, customUsername)}]
-=======
     if (osType === OS_TYPES.WINDOWS_64) {
       return [{type: 'Powershell', command: GenerateLocalWindowsPowershell(selectedIp, customUsername)}]
->>>>>>> a9281864
     } else {
       return [{type: 'CURL', command: GenerateLocalLinuxCurl(selectedIp, customUsername)},
         {type: 'WGET', command: GenerateLocalLinuxWget(selectedIp, customUsername)}]
