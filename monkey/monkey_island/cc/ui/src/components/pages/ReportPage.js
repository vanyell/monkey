import React from 'react';
import {Button, Col} from 'react-bootstrap';
import BreachedServers from 'components/report-components/BreachedServers';
import ScannedServers from 'components/report-components/ScannedServers';
import {ReactiveGraph} from 'components/reactive-graph/ReactiveGraph';
import {edgeGroupToColor, options} from 'components/map/MapOptions';
import StolenPasswords from 'components/report-components/StolenPasswords';
import CollapsibleWellComponent from 'components/report-components/CollapsibleWell';
import {Line} from 'rc-progress';
import AuthComponent from '../AuthComponent';
import PassTheHashMapPageComponent from "./PassTheHashMapPage";
import StrongUsers from "components/report-components/StrongUsers";

let guardicoreLogoImage = require('../../images/guardicore-logo.png');
let monkeyLogoImage = require('../../images/monkey-icon.svg');

class ReportPageComponent extends AuthComponent {

  Issue =
    {
      WEAK_PASSWORD: 0,
      STOLEN_CREDS: 1,
      ELASTIC: 2,
      SAMBACRY: 3,
      SHELLSHOCK: 4,
      CONFICKER: 5,
      AZURE: 6,
      STOLEN_SSH_KEYS: 7,
      STRUTS2: 8,
      WEBLOGIC: 9,
      HADOOP: 10,
<<<<<<< HEAD
      MSSQL: 11
=======
      PTH_CRIT_SERVICES_ACCESS: 11
>>>>>>> 68093d08
    };

  Warning =
    {
      CROSS_SEGMENT: 0,
      TUNNEL: 1,
      SHARED_LOCAL_ADMIN: 2,
      SHARED_PASSWORDS: 3,
      SHARED_PASSWORDS_DOMAIN: 4
    };

  constructor(props) {
    super(props);
    this.state = {
      report: {},
      graph: {nodes: [], edges: []},
      allMonkeysAreDead: false,
      runStarted: true
    };
  }

  componentDidMount() {
    this.updateMonkeysRunning().then(res => this.getReportFromServer(res));
    this.updateMapFromServer();
  }

  componentWillUnmount() {
    clearInterval(this.interval);
  }

  render() {
    let content;
    if (Object.keys(this.state.report).length === 0) {
      if (this.state.runStarted) {
        content = (<h1>Generating Report...</h1>);
      } else {
        content =
          <p className="alert alert-warning">
            <i className="glyphicon glyphicon-warning-sign" style={{'marginRight': '5px'}}/>
            You have to run a monkey before generating a report!
          </p>;
      }
    } else {
      content = this.generateReportContent();
    }

    return (
      <Col xs={12} lg={8}>
        <h1 className="page-title no-print">4. Security Report</h1>
        <div style={{'fontSize': '1.2em'}}>
          {content}
        </div>
      </Col>
    );
  }

  updateMonkeysRunning = () => {
    return this.authFetch('/api')
      .then(res => res.json())
      .then(res => {
        // This check is used to prevent unnecessary re-rendering
        this.setState({
          allMonkeysAreDead: (!res['completed_steps']['run_monkey']) || (res['completed_steps']['infection_done']),
          runStarted: res['completed_steps']['run_monkey']
        });
        return res;
      });
  };

  updateMapFromServer = () => {
    this.authFetch('/api/netmap')
      .then(res => res.json())
      .then(res => {
        res.edges.forEach(edge => {
          edge.color = {'color': edgeGroupToColor(edge.group)};
        });
        this.setState({graph: res});
        this.props.onStatusChange();
      });
  };

  getReportFromServer(res) {
    if (res['completed_steps']['run_monkey']) {
      this.authFetch('/api/report')
        .then(res => res.json())
        .then(res => {
          this.setState({
            report: res
          });
        });
    }
  }

  generateReportContent() {
    return (
      <div>
        <div className="text-center no-print" style={{marginBottom: '20px'}}>
          <Button bsSize="large" onClick={() => {
            print();
          }}><i className="glyphicon glyphicon-print"/> Print Report</Button>
        </div>
        <div className="report-page">
          {this.generateReportHeader()}
          <hr/>
          {this.generateReportOverviewSection()}
          {this.generateReportFindingsSection()}
          {this.generateReportRecommendationsSection()}
          {this.generateReportGlanceSection()}
          {this.generateReportFooter()}
        </div>
        <div className="text-center no-print" style={{marginTop: '20px'}}>
          <Button bsSize="large" onClick={() => {
            print();
          }}><i className="glyphicon glyphicon-print"/> Print Report</Button>
        </div>
      </div>
    );
  }

  generateReportHeader() {
    return (
      <div id="header" className="row justify-content-between">
        <Col xs={8}>
          <div>
            <h1 style={{marginTop: '0px', marginBottom: '5px', color: '#666666', fontFamily: 'Alegreya'}}>Security Report</h1>
            <h1 style={{marginTop: '0px', marginBottom: '0px', color: '#ffcc00', fontFamily: 'Alegreya'}}>Infection <b>Monkey</b></h1>
          </div>
        </Col>
        <Col xs={4}>
          <img src={monkeyLogoImage}
               style={{
                 float: 'right',
                 width: '80px'
               }}/>
        </Col>
      </div>
    );
  }

  generateReportOverviewSection() {
    return (
      <div id="overview">
        <h2>
          Overview
        </h2>
        {
          this.state.report.glance.exploited.length > 0 ?
            (<p className="alert alert-danger">
              <i className="glyphicon glyphicon-exclamation-sign" style={{'marginRight': '5px'}}/>
              Critical security issues were detected!
            </p>) :
            (<p className="alert alert-success">
              <i className="glyphicon glyphicon-ok-sign" style={{'marginRight': '5px'}}/>
              No critical security issues were detected.
            </p>)
        }
        {
          this.state.allMonkeysAreDead ?
            ''
            :
            (<p className="alert alert-warning">
              <i className="glyphicon glyphicon-warning-sign" style={{'marginRight': '5px'}}/>
              Some monkeys are still running. To get the best report it's best to wait for all of them to finish
              running.
            </p>)
        }
        {
          this.state.report.glance.exploited.length > 0 ?
            ''
            :
            <p className="alert alert-info">
              <i className="glyphicon glyphicon-info-sign" style={{'marginRight': '5px'}}/>
              To improve the monkey's detection rates, try adding users and passwords and enable the "Local
              network
              scan" config value under <b>Basic - Network</b>.
            </p>
        }
        <p>
          The first monkey run was started on <span
          className="label label-info">{this.state.report.overview.monkey_start_time}</span>. After <span
          className="label label-info">{this.state.report.overview.monkey_duration}</span>, all monkeys finished
          propagation attempts.
        </p>
        <p>
          The monkey started propagating from the following machines where it was manually installed:
          <ul>
            {this.state.report.overview.manual_monkeys.map(x => <li>{x}</li>)}
          </ul>
        </p>
        <p>
          The monkeys were run with the following configuration:
        </p>
        {
          this.state.report.overview.config_users.length > 0 ?
            <p>
              Usernames used for brute-forcing:
              <ul>
                {this.state.report.overview.config_users.map(x => <li>{x}</li>)}
              </ul>
              Passwords used for brute-forcing:
              <ul>
                {this.state.report.overview.config_passwords.map(x => <li>{x.substr(0, 3) + '******'}</li>)}
              </ul>
            </p>
            :
            <p>
              Brute forcing uses stolen credentials only. No credentials were supplied during Monkey’s
              configuration.
            </p>
        }
        {
          this.state.report.overview.config_exploits.length > 0 ?
            (
              this.state.report.overview.config_exploits[0] === 'default' ?
                ''
                :
                <p>
                  The Monkey uses the following exploit methods:
                  <ul>
                    {this.state.report.overview.config_exploits.map(x => <li>{x}</li>)}
                  </ul>
                </p>
            )
            :
            <p>
              No exploits are used by the Monkey.
            </p>
        }
        {
          this.state.report.overview.config_ips.length > 0 ?
            <p>
              The Monkey scans the following IPs:
              <ul>
                {this.state.report.overview.config_ips.map(x => <li>{x}</li>)}
              </ul>
            </p>
            :
            ''
        }
        {
          this.state.report.overview.config_scan ?
            ''
            :
            <p>
              Note: Monkeys were configured to avoid scanning of the local network.
            </p>
        }
      </div>
    );
  }

  generateReportFindingsSection() {
    return (
      <div id="findings">
        <h3>
          Security Findings
        </h3>
        <div>
          <h3>
            Immediate Threats
          </h3>
          {
            this.state.report.overview.issues.filter(function (x) {
              return x === true;
            }).length > 0 ?
              <div>
                During this simulated attack the Monkey uncovered <span
                className="label label-warning">
                    {this.state.report.overview.issues.filter(function (x) {
                      return x === true;
                    }).length} threats</span>:
                <ul>
                  {this.state.report.overview.issues[this.Issue.STOLEN_SSH_KEYS] ?
                    <li>Stolen SSH keys are used to exploit other machines.</li> : null }
                  {this.state.report.overview.issues[this.Issue.STOLEN_CREDS] ?
                    <li>Stolen credentials are used to exploit other machines.</li> : null}
                  {this.state.report.overview.issues[this.Issue.ELASTIC] ?
                    <li>Elasticsearch servers are vulnerable to <a
                      href="https://www.cvedetails.com/cve/cve-2015-1427">CVE-2015-1427</a>.
                    </li> : null}
                  {this.state.report.overview.issues[this.Issue.SAMBACRY] ?
                    <li>Samba servers are vulnerable to ‘SambaCry’ (<a
                      href="https://www.samba.org/samba/security/CVE-2017-7494.html"
                    >CVE-2017-7494</a>).</li> : null}
                  {this.state.report.overview.issues[this.Issue.SHELLSHOCK] ?
                    <li>Machines are vulnerable to ‘Shellshock’ (<a
                      href="https://www.cvedetails.com/cve/CVE-2014-6271">CVE-2014-6271</a>).
                    </li> : null}
                  {this.state.report.overview.issues[this.Issue.CONFICKER] ?
                    <li>Machines are vulnerable to ‘Conficker’ (<a
                      href="https://docs.microsoft.com/en-us/security-updates/SecurityBulletins/2008/ms08-067"
                    >MS08-067</a>).</li> : null}
                  {this.state.report.overview.issues[this.Issue.WEAK_PASSWORD] ?
                    <li>Machines are accessible using passwords supplied by the user during the Monkey’s
                      configuration.</li> : null}
                  {this.state.report.overview.issues[this.Issue.AZURE] ?
                    <li>Azure machines expose plaintext passwords. (<a
                      href="https://www.guardicore.com/2018/03/recovering-plaintext-passwords-azure/"
                    >More info</a>)</li> : null}
                  {this.state.report.overview.issues[this.Issue.STRUTS2] ?
                    <li>Struts2 servers are vulnerable to remote code execution. (<a
                      href="https://cwiki.apache.org/confluence/display/WW/S2-045">
                      CVE-2017-5638</a>)</li> : null }
                  {this.state.report.overview.issues[this.Issue.WEBLOGIC] ?
                    <li>Oracle WebLogic servers are vulnerable to remote code execution. (<a
                      href="https://nvd.nist.gov/vuln/detail/CVE-2017-10271">
                      CVE-2017-10271</a>)</li> : null }
                  {this.state.report.overview.issues[this.Issue.HADOOP] ?
                    <li>Hadoop/Yarn servers are vulnerable to remote code execution.</li> : null }
<<<<<<< HEAD
                  {this.state.report.overview.issues[this.Issue.MSSQL] ?
                    <li>MS-SQL servers are vulnerable to remote code execution via xp_cmdshell command.</li> : null }
=======
                  {this.state.report.overview.issues[this.Issue.PTH_CRIT_SERVICES_ACCESS] ?
                    <li>Mimikatz found login credentials of a user who has admin access to a server defined as critical.</li>: null }
>>>>>>> 68093d08
                </ul>
              </div>
              :
              <div>
                During this simulated attack the Monkey uncovered <span
                className="label label-success">0 threats</span>.
              </div>
          }
        </div>
        <div>
          <h3>
            Potential Security Issues
          </h3>
          {
            this.state.report.overview.warnings.filter(function (x) {
              return x === true;
            }).length > 0 ?
              <div>
                The Monkey uncovered the following possible set of issues:
                <ul>
                  {this.state.report.overview.warnings[this.Warning.CROSS_SEGMENT] ?
                    <li>Weak segmentation - Machines from different segments are able to
                      communicate.</li> : null}
                  {this.state.report.overview.warnings[this.Warning.TUNNEL] ?
                    <li>Weak segmentation - Machines were able to communicate over unused ports.</li> : null}
                  {this.state.report.overview.warnings[this.Warning.SHARED_LOCAL_ADMIN] ?
                    <li>Shared local administrator account - Different machines have the same account as a local administrator.</li> : null}
                  {this.state.report.overview.warnings[this.Warning.SHARED_PASSWORDS] ?
                    <li>Multiple users have the same password</li> : null}
                </ul>
              </div>
              :
              <div>
                The Monkey did not find any issues.
              </div>
          }
        </div>
        { this.state.report.overview.cross_segment_issues.length > 0 ?
          <div>
            <h3>
              Segmentation Issues
            </h3>
            <div>
              The Monkey uncovered the following set of segmentation issues:
              <ul>
                {this.state.report.overview.cross_segment_issues.map(x => this.generateCrossSegmentIssue(x))}
              </ul>
            </div>
          </div>
          :
          ''
        }
      </div>
    );
  }

  generateReportRecommendationsSection() {
    return (
      <div id="recommendations">
        <h3>
          Domain related recommendations
        </h3>
        <div>
          {this.generateIssues(this.state.report.recommendations.domain_issues)}
        </div>
        <h3>
          Machine related Recommendations
        </h3>
        <div>
          {this.generateIssues(this.state.report.recommendations.issues)}
        </div>

      </div>
    );
  }

  generateReportGlanceSection() {
    let exploitPercentage =
      (100 * this.state.report.glance.exploited.length) / this.state.report.glance.scanned.length;
    return (
      <div id="glance">
        <h3>
          The Network from the Monkey's Eyes
        </h3>
        <div>
          <p>
            The Monkey discovered <span
            className="label label-warning">{this.state.report.glance.scanned.length}</span> machines and
            successfully breached <span
            className="label label-danger">{this.state.report.glance.exploited.length}</span> of them.
          </p>
          <div className="text-center" style={{margin: '10px'}}>
            <Line style={{width: '300px', marginRight: '5px'}} percent={exploitPercentage} strokeWidth="4"
                  trailWidth="4"
                  strokeColor="#d9534f" trailColor="#f0ad4e"/>
            <b>{Math.round(exploitPercentage)}% of scanned machines exploited</b>
          </div>
        </div>
        <p>
          From the attacker's point of view, the network looks like this:
        </p>
        <div className="map-legend">
          <b>Legend: </b>
          <span>Exploit <i className="fa fa-lg fa-minus" style={{color: '#cc0200'}}/></span>
          <b style={{color: '#aeaeae'}}> | </b>
          <span>Scan <i className="fa fa-lg fa-minus" style={{color: '#ff9900'}}/></span>
          <b style={{color: '#aeaeae'}}> | </b>
          <span>Tunnel <i className="fa fa-lg fa-minus" style={{color: '#0158aa'}}/></span>
          <b style={{color: '#aeaeae'}}> | </b>
          <span>Island Communication <i className="fa fa-lg fa-minus" style={{color: '#a9aaa9'}}/></span>
        </div>
        <div style={{position: 'relative', height: '80vh'}}>
          <ReactiveGraph graph={this.state.graph} options={options}/>
        </div>
        <div style={{marginBottom: '20px'}}>
          <BreachedServers data={this.state.report.glance.exploited}/>
        </div>
        <div style={{marginBottom: '20px'}}>
          <ScannedServers data={this.state.report.glance.scanned}/>
        </div>
        <div style={{position: 'relative', height: '80vh'}}>
        {this.generateReportPthMap()}
        </div>
        <div style={{marginBottom: '20px'}}>
          <StolenPasswords data={this.state.report.glance.stolen_creds.concat(this.state.report.glance.ssh_keys)}/>
        </div>
        <div>
          <StrongUsers data = {this.state.report.glance.strong_users} />
        </div>
      </div>
    );
  }

  generateReportPthMap() {
    return (
      <div id="pth">
        <h3>
          Credentials Map
        </h3>
        <p>
          This map visualizes possible attack paths through the network using credential compromise. Paths represent lateral movement opportunities by attackers.
        </p>
        <div className="map-legend">
          <b>Legend: </b>
          <span>Access credentials <i className="fa fa-lg fa-minus" style={{color: '#0158aa'}}/></span> <b style={{color: '#aeaeae'}}> | </b>
        </div>
        <div>
          <PassTheHashMapPageComponent graph={this.state.report.glance.pth_map} />
        </div>
        <br />
      </div>
    );
  }

  generateReportFooter() {
    return (
      <div id="footer" className="text-center" style={{marginTop: '20px'}}>
        For questions, suggestions or any other feedback
        contact: <a href="mailto://labs@guardicore.com" className="no-print">labs@guardicore.com</a>
        <div className="force-print" style={{display: 'none'}}>labs@guardicore.com</div>
        <img src={guardicoreLogoImage} alt="GuardiCore" className="center-block" style={{height: '50px'}}/>
      </div>
    );
  }

  generateInfoBadges(data_array) {
    return data_array.map(badge_data => <span className="label label-info" style={{margin: '2px'}}>{badge_data}</span>);
  }

  generateCrossSegmentIssue(crossSegmentIssue) {
    return <li>
      {'Communication possible from ' + crossSegmentIssue['source_subnet'] + ' to ' + crossSegmentIssue['target_subnet']}
        <CollapsibleWellComponent>
          <ul>
            {crossSegmentIssue['issues'].map(x =>
              x['is_self'] ?
                <li>
                  {'Machine ' + x['hostname'] + ' has both ips: ' + x['source'] + ' and ' + x['target']}
                </li>
                :
                <li>
                  {'IP ' + x['source'] + ' (' + x['hostname'] + ') connected to IP ' + x['target']
                  + ' using the services: ' + Object.keys(x['services']).join(', ')}
                </li>
            )}
          </ul>
        </CollapsibleWellComponent>
      </li>;
  }

  generateShellshockPathListBadges(paths) {
    return paths.map(path => <span className="label label-warning" style={{margin: '2px'}}>{path}</span>);
  }

  generateSmbPasswordIssue(issue) {
    return (
      <li>
        Change <span className="label label-success">{issue.username}</span>'s password to a complex one-use password
        that is not shared with other computers on the network.
        <CollapsibleWellComponent>
          The machine <span className="label label-primary">{issue.machine}</span> (<span
          className="label label-info" style={{margin: '2px'}}>{issue.ip_address}</span>) is vulnerable to a <span
          className="label label-danger">SMB</span> attack.
          <br/>
          The Monkey authenticated over the SMB protocol with user <span
          className="label label-success">{issue.username}</span> and its password.
        </CollapsibleWellComponent>
      </li>
    );
  }

  generateSmbPthIssue(issue) {
    return (
      <li>
        Change <span className="label label-success">{issue.username}</span>'s password to a complex one-use password
        that is not shared with other computers on the network.
        <CollapsibleWellComponent>
          The machine <span className="label label-primary">{issue.machine}</span> (<span
          className="label label-info" style={{margin: '2px'}}>{issue.ip_address}</span>) is vulnerable to a <span
          className="label label-danger">SMB</span> attack.
          <br/>
          The Monkey used a pass-the-hash attack over SMB protocol with user <span
          className="label label-success">{issue.username}</span>.
        </CollapsibleWellComponent>
      </li>
    );
  }

  generateWmiPasswordIssue(issue) {
    return (
      <li>
        Change <span className="label label-success">{issue.username}</span>'s password to a complex one-use password
        that is not shared with other computers on the network.
        <CollapsibleWellComponent>
          The machine <span className="label label-primary">{issue.machine}</span> (<span
          className="label label-info" style={{margin: '2px'}}>{issue.ip_address}</span>) is vulnerable to a <span
          className="label label-danger">WMI</span> attack.
          <br/>
          The Monkey authenticated over the WMI protocol with user <span
          className="label label-success">{issue.username}</span> and its password.
        </CollapsibleWellComponent>
      </li>
    );
  }

  generateWmiPthIssue(issue) {
    return (
      <li>
        Change <span className="label label-success">{issue.username}</span>'s password to a complex one-use password
        that is not shared with other computers on the network.
        <CollapsibleWellComponent>
          The machine <span className="label label-primary">{issue.machine}</span> (<span
          className="label label-info" style={{margin: '2px'}}>{issue.ip_address}</span>) is vulnerable to a <span
          className="label label-danger">WMI</span> attack.
          <br/>
          The Monkey used a pass-the-hash attack over WMI protocol with user <span
          className="label label-success">{issue.username}</span>.
        </CollapsibleWellComponent>
      </li>
    );
  }

  generateSshIssue(issue) {
    return (
      <li>
        Change <span className="label label-success">{issue.username}</span>'s password to a complex one-use password
        that is not shared with other computers on the network.
        <CollapsibleWellComponent>
          The machine <span className="label label-primary">{issue.machine}</span> (<span
          className="label label-info" style={{margin: '2px'}}>{issue.ip_address}</span>) is vulnerable to a <span
          className="label label-danger">SSH</span> attack.
          <br/>
          The Monkey authenticated over the SSH protocol with user <span
          className="label label-success">{issue.username}</span> and its password.
        </CollapsibleWellComponent>
      </li>
    );
  }

  generateSshKeysIssue(issue) {
    return (
        <li>
          Protect <span className="label label-success">{issue.ssh_key}</span> private key with a pass phrase.
          <CollapsibleWellComponent>
            The machine <span className="label label-primary">{issue.machine}</span> (<span
            className="label label-info" style={{margin: '2px'}}>{issue.ip_address}</span>) is vulnerable to a <span
            className="label label-danger">SSH</span> attack.
            <br/>
            The Monkey authenticated over the SSH protocol with private key <span
            className="label label-success">{issue.ssh_key}</span>.
          </CollapsibleWellComponent>
        </li>
      );
  }

  generateRdpIssue(issue) {
    return (
      <li>
        Change <span className="label label-success">{issue.username}</span>'s password to a complex one-use password
        that is not shared with other computers on the network.
        <CollapsibleWellComponent>
          The machine <span className="label label-primary">{issue.machine}</span> (<span
          className="label label-info" style={{margin: '2px'}}>{issue.ip_address}</span>) is vulnerable to a <span
          className="label label-danger">RDP</span> attack.
          <br/>
          The Monkey authenticated over the RDP protocol with user <span
          className="label label-success">{issue.username}</span> and its password.
        </CollapsibleWellComponent>
      </li>
    );
  }

  generateSambaCryIssue(issue) {
    return (
      <li>
        Change <span className="label label-success">{issue.username}</span>'s password to a complex one-use password
        that is not shared with other computers on the network.
        <br/>
        Update your Samba server to 4.4.14 and up, 4.5.10 and up, or 4.6.4 and up.
        <CollapsibleWellComponent>
          The machine <span className="label label-primary">{issue.machine}</span> (<span
          className="label label-info" style={{margin: '2px'}}>{issue.ip_address}</span>) is vulnerable to a <span
          className="label label-danger">SambaCry</span> attack.
          <br/>
          The Monkey authenticated over the SMB protocol with user <span
          className="label label-success">{issue.username}</span> and its password, and used the SambaCry
          vulnerability.
        </CollapsibleWellComponent>
      </li>
    );
  }

  generateElasticIssue(issue) {
    return (
      <li>
        Update your Elastic Search server to version 1.4.3 and up.
        <CollapsibleWellComponent>
          The machine <span className="label label-primary">{issue.machine}</span> (<span
          className="label label-info" style={{margin: '2px'}}>{issue.ip_address}</span>) is vulnerable to an <span
          className="label label-danger">Elastic Groovy</span> attack.
          <br/>
          The attack was made possible because the Elastic Search server was not patched against CVE-2015-1427.
        </CollapsibleWellComponent>
      </li>
    );
  }

  generateShellshockIssue(issue) {
    return (
      <li>
        Update your Bash to a ShellShock-patched version.
        <CollapsibleWellComponent>
          The machine <span className="label label-primary">{issue.machine}</span> (<span
          className="label label-info" style={{margin: '2px'}}>{issue.ip_address}</span>) is vulnerable to a <span
          className="label label-danger">ShellShock</span> attack.
          <br/>
          The attack was made possible because the HTTP server running on TCP port <span
          className="label label-info">{issue.port}</span> was vulnerable to a shell injection attack on the
          paths: {this.generateShellshockPathListBadges(issue.paths)}.
        </CollapsibleWellComponent>
      </li>
    );
  }

  generateAzureIssue(issue) {
    return (
      <li>
        Delete VM Access plugin configuration files.
        <CollapsibleWellComponent>
          Credentials could be stolen from <span
          className="label label-primary">{issue.machine}</span> for the following users <span
          className="label label-primary">{issue.users}</span>. Read more about the security issue and remediation <a
                      href="https://www.guardicore.com/2018/03/recovering-plaintext-passwords-azure/"
                    >here</a>.
        </CollapsibleWellComponent>
      </li>
    );
  }

  generateConfickerIssue(issue) {
    return (
      <li>
        Install the latest Windows updates or upgrade to a newer operating system.
        <CollapsibleWellComponent>
          The machine <span className="label label-primary">{issue.machine}</span> (<span
          className="label label-info" style={{margin: '2px'}}>{issue.ip_address}</span>) is vulnerable to a <span
          className="label label-danger">Conficker</span> attack.
          <br/>
          The attack was made possible because the target machine used an outdated and unpatched operating system
          vulnerable to Conficker.
        </CollapsibleWellComponent>
      </li>
    );
  }

  generateIslandCrossSegmentIssue(issue) {
    return (
      <li>
        Segment your network and make sure there is no communication between machines from different segments.
        <CollapsibleWellComponent>
          The network can probably be segmented. A monkey instance on <span
          className="label label-primary">{issue.machine}</span> in the
          networks {this.generateInfoBadges(issue.networks)}
          could directly access the Monkey Island server in the
          networks {this.generateInfoBadges(issue.server_networks)}.
        </CollapsibleWellComponent>
      </li>
    );
  }

  generateSharedCredsDomainIssue(issue) {
    return (
    <li>
        Some domain users are sharing passwords, this should be fixed by changing passwords.
        <CollapsibleWellComponent>
          These users are sharing access password:
           {this.generateInfoBadges(issue.shared_with)}.
        </CollapsibleWellComponent>
      </li>
    );
  }

  generateSharedCredsIssue(issue) {
    return (
    <li>
        Some users are sharing passwords, this should be fixed by changing passwords.
        <CollapsibleWellComponent>
          These users are sharing access password:
           {this.generateInfoBadges(issue.shared_with)}.
        </CollapsibleWellComponent>
      </li>
    );
  }

  generateSharedLocalAdminsIssue(issue) {
    return (
    <li>
        Make sure the right administrator accounts are managing the right machines, and that there isn’t an unintentional local admin sharing.
        <CollapsibleWellComponent>
          Here is a list of machines which the account <span
          className="label label-primary">{issue.username}</span> is defined as an administrator:
          {this.generateInfoBadges(issue.shared_machines)}
        </CollapsibleWellComponent>
      </li>
    );
  }

  generateStrongUsersOnCritIssue(issue) {
    return (
    <li>
        This critical machine is open to attacks via strong users with access to it.
        <CollapsibleWellComponent>
          The services: {this.generateInfoBadges(issue.services)} have been found on the machine
          thus classifying it as a critical machine.
          These users has access to it:
           {this.generateInfoBadges(issue.threatening_users)}.
        </CollapsibleWellComponent>
      </li>
    );
  }

  generateTunnelIssue(issue) {
    return (
      <li>
        Use micro-segmentation policies to disable communication other than the required.
        <CollapsibleWellComponent>
          Machines are not locked down at port level. Network tunnel was set up from <span
          className="label label-primary">{issue.machine}</span> to <span
          className="label label-primary">{issue.dest}</span>.
        </CollapsibleWellComponent>
      </li>
    );
  }

  generateStruts2Issue(issue) {
    return (
      <li>
        Upgrade Struts2 to version 2.3.32 or 2.5.10.1 or any later versions.
        <CollapsibleWellComponent>
          Struts2 server at <span className="label label-primary">{issue.machine}</span> (<span
          className="label label-info" style={{margin: '2px'}}>{issue.ip_address}</span>) is vulnerable to <span
          className="label label-danger">remote code execution</span> attack.
          <br/>
          The attack was made possible because the server is using an old version of Jakarta based file upload
          Multipart parser. For possible work-arounds and more info read <a
                      href="https://cwiki.apache.org/confluence/display/WW/S2-045"
                    >here</a>.
        </CollapsibleWellComponent>
      </li>
    );
  }

  generateWebLogicIssue(issue) {
    return (
      <li>
        Install Oracle <a href="http://www.oracle.com/technetwork/security-advisory/cpuoct2017-3236626.html">
        critical patch updates.</a> Or update to the latest version. Vulnerable versions are
        10.3.6.0.0, 12.1.3.0.0, 12.2.1.1.0 and 12.2.1.2.0.
        <CollapsibleWellComponent>
          Oracle WebLogic server at <span className="label label-primary">{issue.machine}</span> (<span
          className="label label-info" style={{margin: '2px'}}>{issue.ip_address}</span>) is vulnerable to <span
          className="label label-danger">remote code execution</span> attack.
          <br/>
          The attack was made possible due to incorrect permission assignment in Oracle Fusion Middleware
          (subcomponent: WLS Security).
        </CollapsibleWellComponent>
      </li>
    );
  }

  generateHadoopIssue(issue) {
    return (
      <li>
        Run Hadoop in secure mode (<a href="http://hadoop.apache.org/docs/current/hadoop-project-dist/hadoop-common/SecureMode.html">
        add Kerberos authentication</a>).
        <CollapsibleWellComponent>
          The Hadoop server at <span className="label label-primary">{issue.machine}</span> (<span
          className="label label-info" style={{margin: '2px'}}>{issue.ip_address}</span>) is vulnerable to <span
          className="label label-danger">remote code execution</span> attack.
          <br/>
          The attack was made possible due to default Hadoop/Yarn configuration being insecure.
        </CollapsibleWellComponent>
      </li>
    );
  }

generateMSSQLIssue(issue) {
    return(
      <li>
        Disable the xp_cmdshell option.
        <CollapsibleWellComponent>
          The machine <span className="label label-primary">{issue.machine}</span> (<span
          className="label label-info" style={{margin: '2px'}}>{issue.ip_address}</span>) is vulnerable to a <span
          className="label label-danger">MSSQL exploit attack</span>.
          <br/>
          The attack was made possible because the target machine used an outdated MSSQL server configuration allowing
          the usage of the xp_cmdshell command. To learn more about how to disable this feature, read <a
           href="https://docs.microsoft.com/en-us/sql/database-engine/configure-windows/xp-cmdshell-server-configuration-option?view=sql-server-2017">
            Microsoft's documentation. </a>
        </CollapsibleWellComponent>
      </li>
    );
  }

  generateIssue = (issue) => {
    let data;
    switch (issue.type) {
      case 'smb_password':
        data = this.generateSmbPasswordIssue(issue);
        break;
      case 'smb_pth':
        data = this.generateSmbPthIssue(issue);
        break;
      case 'wmi_password':
        data = this.generateWmiPasswordIssue(issue);
        break;
      case 'wmi_pth':
        data = this.generateWmiPthIssue(issue);
        break;
      case 'ssh':
        data = this.generateSshIssue(issue);
        break;
      case 'ssh_key':
        data = this.generateSshKeysIssue(issue);
        break;
      case 'rdp':
        data = this.generateRdpIssue(issue);
        break;
      case 'sambacry':
        data = this.generateSambaCryIssue(issue);
        break;
      case 'elastic':
        data = this.generateElasticIssue(issue);
        break;
      case 'shellshock':
        data = this.generateShellshockIssue(issue);
        break;
      case 'conficker':
        data = this.generateConfickerIssue(issue);
        break;
      case 'island_cross_segment':
        data = this.generateIslandCrossSegmentIssue(issue);
        break;
      case 'shared_passwords':
        data = this.generateSharedCredsIssue(issue);
        break;
      case 'shared_passwords_domain':
        data = this.generateSharedCredsDomainIssue(issue);
        break;
      case 'shared_admins_domain':
        data = this.generateSharedLocalAdminsIssue(issue);
        break;
      case 'strong_users_on_crit':
        data = this.generateStrongUsersOnCritIssue(issue);
        break;
      case 'tunnel':
        data = this.generateTunnelIssue(issue);
        break;
      case 'azure_password':
        data = this.generateAzureIssue(issue);
        break;
      case 'struts2':
        data = this.generateStruts2Issue(issue);
        break;
      case 'weblogic':
        data = this.generateWebLogicIssue(issue);
        break;
      case 'hadoop':
        data = this.generateHadoopIssue(issue);
        break;
      case 'mssql':
        data = this.generateMSSQLIssue(issue);
        break;
    }
    return data;
  };

  generateIssues = (issues) => {
    let issuesDivArray = [];
    for (let machine of Object.keys(issues)) {
      issuesDivArray.push(
        <li>
          <h4><b>{machine}</b></h4>
          <ol>
            {issues[machine].map(this.generateIssue)}
          </ol>
        </li>
      );
    }
    return <ul>{issuesDivArray}</ul>;
  };
}

export default ReportPageComponent;<|MERGE_RESOLUTION|>--- conflicted
+++ resolved
@@ -29,11 +29,8 @@
       STRUTS2: 8,
       WEBLOGIC: 9,
       HADOOP: 10,
-<<<<<<< HEAD
-      MSSQL: 11
-=======
-      PTH_CRIT_SERVICES_ACCESS: 11
->>>>>>> 68093d08
+      PTH_CRIT_SERVICES_ACCESS: 11,
+      MSSQL: 12
     };
 
   Warning =
@@ -343,13 +340,10 @@
                       CVE-2017-10271</a>)</li> : null }
                   {this.state.report.overview.issues[this.Issue.HADOOP] ?
                     <li>Hadoop/Yarn servers are vulnerable to remote code execution.</li> : null }
-<<<<<<< HEAD
-                  {this.state.report.overview.issues[this.Issue.MSSQL] ?
-                    <li>MS-SQL servers are vulnerable to remote code execution via xp_cmdshell command.</li> : null }
-=======
                   {this.state.report.overview.issues[this.Issue.PTH_CRIT_SERVICES_ACCESS] ?
                     <li>Mimikatz found login credentials of a user who has admin access to a server defined as critical.</li>: null }
->>>>>>> 68093d08
+                  {this.state.report.overview.issues[this.Issue.MSSQL] ?
+                  <li>MS-SQL servers are vulnerable to remote code execution via xp_cmdshell command.</li> : null }
                 </ul>
               </div>
               :
@@ -421,7 +415,6 @@
         <div>
           {this.generateIssues(this.state.report.recommendations.issues)}
         </div>
-
       </div>
     );
   }
