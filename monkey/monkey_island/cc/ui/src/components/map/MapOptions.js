const groupNames = ['clean_unknown', 'clean_linux', 'clean_windows', 'exploited_linux', 'exploited_windows', 'island',
  'island_monkey_linux', 'island_monkey_linux_running', 'island_monkey_windows', 'island_monkey_windows_running',
  'manual_linux', 'manual_linux_running', 'manual_windows', 'manual_windows_running', 'monkey_linux',
  'monkey_linux_running', 'monkey_windows', 'monkey_windows_running'];

let getGroupsOptions = () => {
  let groupOptions = {};
  for (let groupName of groupNames) {
    groupOptions[groupName] =
      {
        shape: 'image',
        size: 50,
        image: require('../../images/nodes/' + groupName + '.png')
      };
  }

  return groupOptions;
};

const groupNamesPth = ['normal', 'critical'];

let getGroupsOptionsPth = () => {
  let groupOptions = {};
  for (let groupName of groupNamesPth) {
    groupOptions[groupName] =
      {
        shape: 'image',
        size: 50,
        image: require('../../images/nodes/pth/' + groupName + '.png')
      };
  }
  return groupOptions;
};

export const basic_options = {
  autoResize: true,
  layout: {
    improvedLayout: false
  },
  edges: {
    width: 2,
    smooth: {
      type: 'curvedCW'
    }
  },
  physics: {
    barnesHut: {
      gravitationalConstant: -120000,
      avoidOverlap: 0.5
    },
    minVelocity: 0.75
  }
};

<<<<<<< HEAD
function edgeGroupToColorCode(group) {
=======
export const options = (() => {
  let opts = JSON.parse(JSON.stringify(basic_options)); /* Deep copy */
  opts.groups = getGroupsOptions();
  return opts;
})();

export const optionsPth = (() => {
  let opts = JSON.parse(JSON.stringify(basic_options)); /* Deep copy */
  opts.groups = getGroupsOptionsPth();
  opts.physics.barnesHut.gravitationalConstant = -20000;
  return opts;
})();

export function edgeGroupToColor(group) {
>>>>>>> 3bb8531b
  switch (group) {
    case 'exploited':
      return '#c00';
    case 'tunnel':
      return '#0058aa';
    case 'scan':
      return '#f90';
    case 'island':
      return '#aaa';
    case 'host':
      return '#000000';
  }
  return 'black';
}

function edgeGroupToOpacity(group) {
  if (group === 'host') {
    return 0;
  } else {
    return 1;
  }
}

export function edgeGroupToColor(group) {
  return {
    'color': edgeGroupToColorCode(group),
    'opacity': edgeGroupToOpacity(group)
  }
}<|MERGE_RESOLUTION|>--- conflicted
+++ resolved
@@ -52,9 +52,6 @@
   }
 };
 
-<<<<<<< HEAD
-function edgeGroupToColorCode(group) {
-=======
 export const options = (() => {
   let opts = JSON.parse(JSON.stringify(basic_options)); /* Deep copy */
   opts.groups = getGroupsOptions();
@@ -68,8 +65,7 @@
   return opts;
 })();
 
-export function edgeGroupToColor(group) {
->>>>>>> 3bb8531b
+function edgeGroupToColorCode(group) {
   switch (group) {
     case 'exploited':
       return '#c00';
