--- conflicted
+++ resolved
@@ -6,26 +6,16 @@
 export const IP = 'ip';
 
 export const formValidationFormats = {
-<<<<<<< HEAD
   [IP_RANGE]: buildIpRangeRegex(),
   [IP]: buildIpRegex()
-=======
-  'ip-range': buildIpRangeRegex(),
-  'ip': buildIpRegex()
->>>>>>> e21d67c3
 };
 
 function buildIpRangeRegex(){
-  console.log(formValidationFormats);
   return new RegExp([
     '^'+ipRegex+'$|', // Single: IP
     '^'+ipRegex+'-'+ipRegex+'$|', // IP range: IP-IP
     '^'+ipRegex+'/'+cidrNotationRegex+'$|', // IP range with cidr notation: IP/cidr
-<<<<<<< HEAD
     hostnameRegex, // Hostname: target.tg
-=======
-    hostnameRegex // IP range with cidr notation: IP/cidr
->>>>>>> e21d67c3
   ].join(''))
 }
 
