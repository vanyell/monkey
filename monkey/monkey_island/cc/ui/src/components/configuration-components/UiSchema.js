import AdvancedMultiSelect from '../ui-components/AdvancedMultiSelect';
import PbaInput from './PbaInput';
import {API_PBA_LINUX, API_PBA_WINDOWS} from '../pages/ConfigurePage';
import InfoBox from './InfoBox';
import TextBox from './TextBox';
import SensitiveTextInput from '../ui-components/SensitiveTextInput';

export default function UiSchema(props) {
  const UiSchema = {
    basic: {
      'ui:order': ['exploiters', 'credentials'],
      exploiters: {
        exploiter_classes: {
          classNames: 'config-template-no-header',
          'ui:widget': AdvancedMultiSelect
        }
      },
<<<<<<< HEAD
      credentials: {
        exploit_user_list: {
          items: {
            classNames: 'config-template-no-header'
          }
        },
        exploit_password_list: {
          items: {
            classNames: 'config-template-no-header'
          }
        }
=======
      credentials : {
        exploit_password_list: {
            items: {
              'ui:widget': SensitiveTextInput
            }
         }
>>>>>>> 0fc9631d
      }
    },
    basic_network: {
      'ui:order': ['scope', 'network_analysis'],
      scope: {
        info_box: {
          'ui:field': InfoBox
        },
        blocked_ips: {
          items: {
            classNames: 'config-template-no-header'
          }
        },
        subnet_scan_list: {
          format: 'ip-list',
          items: {
            classNames: 'config-template-no-header'
          }
        }
      },
      network_analysis: {
        inaccessible_subnets: {
          items: {
            classNames: 'config-template-no-header'
          }
        }
      }
    },
    monkey: {
      post_breach: {
        post_breach_actions: {
          classNames: 'config-template-no-header',
          'ui:widget': AdvancedMultiSelect
        },
        custom_PBA_linux_cmd: {
          'ui:widget': 'textarea',
          'ui:emptyValue': ''
        },
        PBA_linux_file: {
          'ui:widget': PbaInput,
          'ui:options': {
            filename: props.PBA_linux_filename,
            apiEndpoint: API_PBA_LINUX,
            setPbaFilename: props.setPbaFilenameLinux
          }
        },
        custom_PBA_windows_cmd: {
          'ui:widget': 'textarea',
          'ui:emptyValue': ''
        },
        PBA_windows_file: {
          'ui:widget': PbaInput,
          'ui:options': {
            filename: props.PBA_windows_filename,
            apiEndpoint: API_PBA_WINDOWS,
            setPbaFilename: props.setPbaFilenameWindows
          }
        },
        PBA_linux_filename: {
          classNames: 'linux-pba-file-info',
          'ui:emptyValue': ''
        },
        PBA_windows_filename: {
          classNames: 'windows-pba-file-info',
          'ui:emptyValue': ''
        }
      },
      system_info: {
        system_info_collector_classes: {
          classNames: 'config-template-no-header',
          'ui:widget': AdvancedMultiSelect
        }
      }
    },
    ransomware: {
      encryption: {
        info_box: {
          'ui:field': InfoBox
        },
        directories: {
            // Directory inputs are dynamically hidden
        },
        text_box: {
          'ui:field': TextBox
        },
      enabled: {'ui:widget': 'hidden'}
      },
      other_behaviors : {'ui:widget': 'hidden'}
    },
    internal: {
      general: {
        started_on_island: {'ui:widget': 'hidden'}
      },
      classes: {
        finger_classes: {
          classNames: 'config-template-no-header',
          'ui:widget': AdvancedMultiSelect
        }
      },
      monkey: {
        alive: {
          classNames: 'config-field-hidden'
        },
        aws_keys: {
          classNames: 'config-field-hidden'
        }
      },
      exploits: {
        exploit_lm_hash_list:{
          items: {
              'ui:widget': SensitiveTextInput
          }
        },
        exploit_ntlm_hash_list: {
          items: {
              'ui:widget': SensitiveTextInput
          }
        }
      }
    }
  };
  return UiSchema[props.selectedSection]
}<|MERGE_RESOLUTION|>--- conflicted
+++ resolved
@@ -15,7 +15,6 @@
           'ui:widget': AdvancedMultiSelect
         }
       },
-<<<<<<< HEAD
       credentials: {
         exploit_user_list: {
           items: {
@@ -24,17 +23,10 @@
         },
         exploit_password_list: {
           items: {
-            classNames: 'config-template-no-header'
+            classNames: 'config-template-no-header',
+            'ui:widget': SensitiveTextInput
           }
         }
-=======
-      credentials : {
-        exploit_password_list: {
-            items: {
-              'ui:widget': SensitiveTextInput
-            }
-         }
->>>>>>> 0fc9631d
       }
     },
     basic_network: {
