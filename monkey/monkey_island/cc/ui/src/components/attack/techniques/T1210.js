import React from 'react';
import '../../../styles/Collapse.scss'
import ReactTable from "react-table";
<<<<<<< HEAD
import { RenderMachine } from "./Helpers"
=======
import { renderMachine } from "./Helpers"
>>>>>>> ab4bbd43


class T1210 extends React.Component {

  constructor(props) {
    super(props);
  }

  static getScanColumns() {
    return ([{
      columns: [
<<<<<<< HEAD
        {Header: 'Machine', id: 'machine', accessor: x => RenderMachine(x.machine),
=======
        {Header: 'Machine', id: 'machine', accessor: x => renderMachine(x.machine),
>>>>>>> ab4bbd43
          style: { 'whiteSpace': 'unset' }, width: 200},
        {Header: 'Time', id: 'time', accessor: x => x.time, style: { 'whiteSpace': 'unset' }, width: 170},
        {Header: 'Port', id: 'port', accessor: x =>x.service.port, style: { 'whiteSpace': 'unset' }},
        {Header: 'Service', id: 'service', accessor: x => x.service.display_name, style: { 'whiteSpace': 'unset' }}
        ]
  }])}

  static getExploitColumns() {
    return ([{
      columns: [
<<<<<<< HEAD
        {Header: 'Machine', id: 'machine', accessor: x => RenderMachine(x.machine),
=======
        {Header: 'Machine', id: 'machine', accessor: x => renderMachine(x.machine),
>>>>>>> ab4bbd43
          style: { 'whiteSpace': 'unset' }, width: 200},
        {Header: 'Time', id: 'time', accessor: x => x.time, style: { 'whiteSpace': 'unset' }, width: 170},
        {Header: 'Port/url', id: 'port', accessor: x =>this.renderEndpoint(x.service), style: { 'whiteSpace': 'unset' }},
        {Header: 'Service', id: 'service', accessor: x => x.service.display_name, style: { 'whiteSpace': 'unset' }}
        ]
    }])};

  static renderEndpoint(val){
    return (
      <span>{(val.vulnerable_urls.length !== 0 ? val.vulnerable_urls[0] : val.vulnerable_ports[0])}</span>
    )
  };

  static formatScanned(data){
    let result = [];
    for(let service in data.machine.services){
      let scanned_service = {'machine': data.machine,
                             'time': data.time,
                             'service': {'port': [data.machine.services[service].port],
                                         'display_name': data.machine.services[service].display_name}};
      result.push(scanned_service)
    }
    return result
  };

  renderScannedServices(data) {
    return (
      <div>
        <br/>
        <div>Found services: </div>
        <ReactTable
            columns={T1210.getScanColumns()}
            data={data}
            showPagination={false}
            defaultPageSize={data.length}
        />
      </div>)
  }

  renderExploitedServices(data) {
    return (
      <div>
        <br/>
        <div>Exploited services: </div>
        <ReactTable
            columns={T1210.getExploitColumns()}
            data={data}
            showPagination={false}
            defaultPageSize={data.length}
        />
      </div>)
  }

  render() {
    let scanned_services = this.props.data.scanned_services.map(T1210.formatScanned).flat();
    return (
      <div>
        <div>{this.props.data.message}</div>
        {scanned_services.length > 0 ?
          this.renderScannedServices(scanned_services) : ''}
        {this.props.data.exploited_services.length > 0 ?
          this.renderExploitedServices(this.props.data.exploited_services) : ''}
      </div>
    );
  }
}

export default T1210;<|MERGE_RESOLUTION|>--- conflicted
+++ resolved
@@ -1,11 +1,7 @@
 import React from 'react';
 import '../../../styles/Collapse.scss'
 import ReactTable from "react-table";
-<<<<<<< HEAD
-import { RenderMachine } from "./Helpers"
-=======
 import { renderMachine } from "./Helpers"
->>>>>>> ab4bbd43
 
 
 class T1210 extends React.Component {
@@ -17,11 +13,7 @@
   static getScanColumns() {
     return ([{
       columns: [
-<<<<<<< HEAD
-        {Header: 'Machine', id: 'machine', accessor: x => RenderMachine(x.machine),
-=======
         {Header: 'Machine', id: 'machine', accessor: x => renderMachine(x.machine),
->>>>>>> ab4bbd43
           style: { 'whiteSpace': 'unset' }, width: 200},
         {Header: 'Time', id: 'time', accessor: x => x.time, style: { 'whiteSpace': 'unset' }, width: 170},
         {Header: 'Port', id: 'port', accessor: x =>x.service.port, style: { 'whiteSpace': 'unset' }},
@@ -32,11 +24,7 @@
   static getExploitColumns() {
     return ([{
       columns: [
-<<<<<<< HEAD
-        {Header: 'Machine', id: 'machine', accessor: x => RenderMachine(x.machine),
-=======
         {Header: 'Machine', id: 'machine', accessor: x => renderMachine(x.machine),
->>>>>>> ab4bbd43
           style: { 'whiteSpace': 'unset' }, width: 200},
         {Header: 'Time', id: 'time', accessor: x => x.time, style: { 'whiteSpace': 'unset' }, width: 170},
         {Header: 'Port/url', id: 'port', accessor: x =>this.renderEndpoint(x.service), style: { 'whiteSpace': 'unset' }},
