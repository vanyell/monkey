--- conflicted
+++ resolved
@@ -20,7 +20,6 @@
     return machineStr + ")"
 }
 
-<<<<<<< HEAD
 /* Formats telemetry data that contains _id.machine and _id.usage fields into columns
    for react table. */
 export function getUsageColumns() {
@@ -36,10 +35,9 @@
           accessor: x => x._id.usage,
           style: { 'whiteSpace': 'unset' }}]
     }])}
-=======
+
 export const scanStatus = {
     UNSCANNED: 0,
     SCANNED: 1,
     USED: 2
-};
->>>>>>> 3060f53a
+};