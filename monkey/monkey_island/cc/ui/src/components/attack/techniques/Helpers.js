import React from "react";

export function renderMachine(val){
    return (
      <span>{val.ip_addr} {(val.domain_name ? " (".concat(val.domain_name, ")") : "")}</span>
    )
}

/* Function takes data gathered from system info collector and creates a
   string representation of machine from that data. */
export function renderMachineFromSystemData(data) {
    let machineStr = data['hostname'] + " ( ";
    data['ips'].forEach(function(ipInfo){
      if(typeof ipInfo === "object"){
        machineStr += ipInfo['addr'] + ", ";
      } else {
         machineStr += ipInfo + ", ";
      }
    });
<<<<<<< HEAD
=======
    // Replaces " ," with " )" to finish a list of IP's
>>>>>>> 10b2c2e6
    return machineStr.slice(0, -2) + " )"
}

/* Formats telemetry data that contains _id.machine and _id.usage fields into columns
   for react table. */
export function getUsageColumns() {
    return ([{
      columns: [
        {Header: 'Machine',
          id: 'machine',
          accessor: x => renderMachineFromSystemData(x.machine),
          style: { 'whiteSpace': 'unset' },
          width: 300},
        {Header: 'Usage',
          id: 'usage',
          accessor: x => x.usage,
          style: { 'whiteSpace': 'unset' }}]
    }])}

export const ScanStatus = {
    UNSCANNED: 0,
    SCANNED: 1,
    USED: 2
};<|MERGE_RESOLUTION|>--- conflicted
+++ resolved
@@ -17,10 +17,7 @@
          machineStr += ipInfo + ", ";
       }
     });
-<<<<<<< HEAD
-=======
     // Replaces " ," with " )" to finish a list of IP's
->>>>>>> 10b2c2e6
     return machineStr.slice(0, -2) + " )"
 }
 
