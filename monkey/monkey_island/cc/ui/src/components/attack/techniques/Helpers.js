import React from "react";

export function renderMachine(val){
    return (
      <span>{val.ip_addr} {(val.domain_name ? " (".concat(val.domain_name, ")") : "")}</span>
    )
}

/* Function takes data gathered from system info collector and creates a
   string representation of machine from that data. */
export function renderMachineFromSystemData(data) {
    let machineStr = data['hostname'] + " ( ";
    data['ips'].forEach(function(ipInfo){
      if(typeof ipInfo === "object"){
        machineStr += ipInfo['addr'] + ", ";
      } else {
         machineStr += ipInfo + ", ";
      }
    });
    return machineStr.slice(0, -2) + " )"
}

/* Formats telemetry data that contains _id.machine and _id.usage fields into columns
   for react table. */
export function getUsageColumns() {
    return ([{
      columns: [
        {Header: 'Machine',
          id: 'machine',
          accessor: x => renderMachineFromSystemData(x.machine),
          style: { 'whiteSpace': 'unset' },
          width: 300},
        {Header: 'Usage',
          id: 'usage',
          accessor: x => x.usage,
          style: { 'whiteSpace': 'unset' }}]
    }])}

<<<<<<< HEAD
/* Renders fields that contains 'used' boolean value and 'name' string value.
'Used' value determines if 'name' value will be shown.
 */
export function renderCollections(info){
    let output = [];
    info.forEach(function(collection){
      if(collection['used']){
        output.push(<div key={collection['name']}>{collection['name']}</div>)
      }
    });
    return (<div>{output}</div>);
  }

export const scanStatus = {
=======
export const ScanStatus = {
>>>>>>> d73e8464
    UNSCANNED: 0,
    SCANNED: 1,
    USED: 2
};<|MERGE_RESOLUTION|>--- conflicted
+++ resolved
@@ -36,7 +36,6 @@
           style: { 'whiteSpace': 'unset' }}]
     }])}
 
-<<<<<<< HEAD
 /* Renders fields that contains 'used' boolean value and 'name' string value.
 'Used' value determines if 'name' value will be shown.
  */
@@ -50,10 +49,7 @@
     return (<div>{output}</div>);
   }
 
-export const scanStatus = {
-=======
 export const ScanStatus = {
->>>>>>> d73e8464
     UNSCANNED: 0,
     SCANNED: 1,
     USED: 2
