--- conflicted
+++ resolved
@@ -44,18 +44,10 @@
     return (
       <>
         <p>
-<<<<<<< HEAD
-          The Monkey discovered
-          <span className="badge badge-danger">{scannedServicesAmount}</span>
-          open {Pluralize('service', scannedServicesAmount)}
-          on
-          <span className="badge badge-warning">{scannedMachinesCount}</span>
-=======
           The Monkey discovered&nbsp;
-          <span className="label label-danger">{scannedServicesAmount}</span> open&nbsp;
+          <span className="badge badge-danger">{scannedServicesAmount}</span> open&nbsp;
           {Pluralize('service', scannedServicesAmount)} on&nbsp;
-          <span className="label label-warning">{scannedMachinesCount}</span>&nbsp;
->>>>>>> 0ec52595
+          <span className="badge badge-warning">{scannedMachinesCount}</span>&nbsp;
           {Pluralize('machine', scannedMachinesCount)}:
         </p>
         <div className="data-table-container">
