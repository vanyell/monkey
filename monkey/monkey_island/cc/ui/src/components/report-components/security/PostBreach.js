--- conflicted
+++ resolved
@@ -1,12 +1,8 @@
 import React from 'react';
 import ReactTable from 'react-table';
 import Pluralize from 'pluralize';
-<<<<<<< HEAD
-import {renderIpAddresses} from "../common/RenderArrays";
-import parsePbaResults from "./PostBreachParser";
-=======
 import {renderIpAddresses} from '../common/RenderArrays';
->>>>>>> 6afeab00
+import parsePbaResults from './PostBreachParser';
 
 let renderMachine = function (data) {
   return <div>{data.label} ( {renderIpAddresses(data)} )</div>
