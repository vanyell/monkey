--- conflicted
+++ resolved
@@ -4,11 +4,7 @@
 import {edgeGroupToColor, options} from 'components/map/MapOptions';
 import '../../styles/Collapse.scss';
 import AuthComponent from '../AuthComponent';
-<<<<<<< HEAD
-import {scanStatus} from "../attack/techniques/Helpers";
-=======
 import {ScanStatus} from "../attack/techniques/Helpers";
->>>>>>> bbff9b95
 import Collapse from '@kunukn/react-collapse';
 import T1210 from '../attack/techniques/T1210';
 import T1197 from '../attack/techniques/T1197';
@@ -34,11 +30,8 @@
   'T1086': T1086,
   'T1082': T1082,
   'T1145': T1145,
-<<<<<<< HEAD
   'T1035': T1035,
   'T1129': T1129,
-=======
->>>>>>> bbff9b95
   'T1107': T1107,
   'T1065': T1065
 };
@@ -91,15 +84,9 @@
 
   getComponentClass(tech_id){
     switch (this.state.report[tech_id].status) {
-<<<<<<< HEAD
-      case scanStatus.SCANNED:
-        return 'collapse-info';
-      case scanStatus.USED:
-=======
       case ScanStatus.SCANNED:
         return 'collapse-info';
       case ScanStatus.USED:
->>>>>>> bbff9b95
         return 'collapse-danger';
       default:
         return 'collapse-default';
