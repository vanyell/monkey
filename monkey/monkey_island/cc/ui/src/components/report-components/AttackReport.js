import React from 'react';
import {Col} from 'react-bootstrap';
import {ReactiveGraph} from 'components/reactive-graph/ReactiveGraph';
import {edgeGroupToColor, options} from 'components/map/MapOptions';
import '../../styles/Collapse.scss';
import AuthComponent from '../AuthComponent';
import {scanStatus} from "../attack/techniques/Helpers";
import Collapse from '@kunukn/react-collapse';
import T1210 from '../attack/techniques/T1210';
import T1197 from '../attack/techniques/T1197';
import T1110 from '../attack/techniques/T1110';
import T1075 from "../attack/techniques/T1075";
import T1003 from "../attack/techniques/T1003";
import T1059 from "../attack/techniques/T1059";
import T1086 from "../attack/techniques/T1086";
import T1082 from "../attack/techniques/T1082";
import T1145 from "../attack/techniques/T1145";
<<<<<<< HEAD
import T1107 from "../attack/techniques/T1107";
=======
import T1065 from "../attack/techniques/T1065";
>>>>>>> e4a79c10

const tech_components = {
  'T1210': T1210,
  'T1197': T1197,
  'T1110': T1110,
  'T1075': T1075,
  'T1003': T1003,
  'T1059': T1059,
  'T1086': T1086,
  'T1082': T1082,
  'T1145': T1145,
<<<<<<< HEAD
  'T1107': T1107
=======
  'T1065': T1065
>>>>>>> e4a79c10
};

const classNames = require('classnames');

class AttackReportPageComponent extends AuthComponent {

  constructor(props) {
    super(props);
    this.state = {
      report: false,
      allMonkeysAreDead: false,
      runStarted: true,
      collapseOpen: ''
    };
  }

  componentDidMount() {
    this.updateMonkeysRunning().then(res => this.getReportFromServer(res));
  }

  updateMonkeysRunning = () => {
    return this.authFetch('/api')
      .then(res => res.json())
      .then(res => {
        // This check is used to prevent unnecessary re-rendering
        this.setState({
          allMonkeysAreDead: (!res['completed_steps']['run_monkey']) || (res['completed_steps']['infection_done']),
          runStarted: res['completed_steps']['run_monkey']
        });
        return res;
      });
  };

  getReportFromServer(res) {
    if (res['completed_steps']['run_monkey']) {
      this.authFetch('/api/attack/report')
        .then(res => res.json())
        .then(res => {
          this.setState({
            report: res
          });
        });
    }
  }

  onToggle = technique =>
    this.setState(state => ({ collapseOpen: state.collapseOpen === technique ? null : technique }));

  getComponentClass(tech_id){
    switch (this.state.report[tech_id].status) {
      case scanStatus.SCANNED:
        return 'collapse-info';
      case scanStatus.USED:
        return 'collapse-danger';
      default:
        return 'collapse-default';
    }
  }

  getTechniqueCollapse(tech_id){
    return (
      <div key={tech_id} className={classNames("collapse-item", { "item--active": this.state.collapseOpen === tech_id })}>
        <button className={classNames("btn-collapse", this.getComponentClass(tech_id))} onClick={() => this.onToggle(tech_id)}>
          <span>{this.state.report[tech_id].title}</span>
          <span>
              <i className={classNames("fa", this.state.collapseOpen === tech_id ? "fa-chevron-down" : "fa-chevron-up")}></i>
          </span>
        </button>
        <Collapse
          className="collapse-comp"
          isOpen={this.state.collapseOpen === tech_id}
          onChange={({ collapseState }) => {
            this.setState({ tech_id: collapseState });
          }}
          onInit={({ collapseState }) => {
            this.setState({ tech_id: collapseState });
          }}
          render={collapseState => this.createTechniqueContent(collapseState, tech_id)}/>
      </div>
    );
  }

  createTechniqueContent(collapseState, technique) {
    const TechniqueComponent = tech_components[technique];
    return (
      <div className={`content ${collapseState}`}>
        <TechniqueComponent data={this.state.report[technique]} reportData={this.props.reportData}/>
      </div>
    );
  }

  renderLegend() {
    return( <div id="header" className="row justify-content-between attack-legend">
              <Col xs={4}>
                <i className="fa fa-circle icon-default"></i>
                <span> - Unscanned</span>
              </Col>
              <Col xs={4}>
                <i className="fa fa-circle icon-info"></i>
                <span> - Scanned</span>
              </Col>
              <Col xs={4}>
                <i className="fa fa-circle icon-danger"></i>
                <span> - Used</span>
              </Col>
            </div>)
  }

  generateReportContent(){
    let content = [];
    Object.keys(this.state.report).forEach((tech_id) => {
      content.push(this.getTechniqueCollapse(tech_id))
    });
    return (
      <div>
        {this.renderLegend()}
        <section className="app">{content}</section>
      </div>
    )
  }

  render() {
    let content;
    if (! this.state.runStarted)
    {
      content =
        <p className="alert alert-warning">
          <i className="glyphicon glyphicon-warning-sign" style={{'marginRight': '5px'}}/>
          You have to run a monkey before generating a report!
        </p>;
    } else if (this.state.report === false){
        content = (<h1>Generating Report...</h1>);
    } else if (Object.keys(this.state.report).length === 0) {
      if (this.state.runStarted) {
        content = (<h1>No techniques were scanned</h1>);
      }
    } else {
      content = this.generateReportContent();
    }
    return ( <div> {content} </div> );
  }
}

export default AttackReportPageComponent;<|MERGE_RESOLUTION|>--- conflicted
+++ resolved
@@ -15,11 +15,8 @@
 import T1086 from "../attack/techniques/T1086";
 import T1082 from "../attack/techniques/T1082";
 import T1145 from "../attack/techniques/T1145";
-<<<<<<< HEAD
 import T1107 from "../attack/techniques/T1107";
-=======
 import T1065 from "../attack/techniques/T1065";
->>>>>>> e4a79c10
 
 const tech_components = {
   'T1210': T1210,
@@ -31,11 +28,8 @@
   'T1086': T1086,
   'T1082': T1082,
   'T1145': T1145,
-<<<<<<< HEAD
-  'T1107': T1107
-=======
+  'T1107': T1107,
   'T1065': T1065
->>>>>>> e4a79c10
 };
 
 const classNames = require('classnames');
