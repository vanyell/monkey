--- conflicted
+++ resolved
@@ -14,11 +14,8 @@
 import T1086 from "../attack/techniques/T1086";
 import T1082 from "../attack/techniques/T1082";
 import T1145 from "../attack/techniques/T1145";
-<<<<<<< HEAD
 import T1105 from "../attack/techniques/T1105";
-=======
 import T1065 from "../attack/techniques/T1065";
->>>>>>> e4a79c10
 
 const tech_components = {
   'T1210': T1210,
@@ -30,11 +27,8 @@
   'T1086': T1086,
   'T1082': T1082,
   'T1145': T1145,
-<<<<<<< HEAD
+  'T1065': T1065,
   'T1105': T1105
-=======
-  'T1065': T1065
->>>>>>> e4a79c10
 };
 
 const classNames = require('classnames');
