--- conflicted
+++ resolved
@@ -4,11 +4,7 @@
 import {edgeGroupToColor, options} from 'components/map/MapOptions';
 import '../../styles/Collapse.scss';
 import AuthComponent from '../AuthComponent';
-<<<<<<< HEAD
-import {scanStatus} from "../attack/techniques/Helpers";
-=======
 import {ScanStatus} from "../attack/techniques/Helpers";
->>>>>>> 3c8432e8
 import Collapse from '@kunukn/react-collapse';
 import T1210 from '../attack/techniques/T1210';
 import T1197 from '../attack/techniques/T1197';
@@ -19,18 +15,12 @@
 import T1086 from "../attack/techniques/T1086";
 import T1082 from "../attack/techniques/T1082";
 import T1145 from "../attack/techniques/T1145";
-<<<<<<< HEAD
 import T1105 from "../attack/techniques/T1105";
-=======
->>>>>>> 3c8432e8
 import T1107 from "../attack/techniques/T1107";
 import T1065 from "../attack/techniques/T1065";
 import T1035 from "../attack/techniques/T1035";
 import T1129 from "../attack/techniques/T1129";
-<<<<<<< HEAD
 import T1106 from "../attack/techniques/T1106";
-=======
->>>>>>> 3c8432e8
 
 const tech_components = {
   'T1210': T1210,
@@ -42,19 +32,12 @@
   'T1086': T1086,
   'T1082': T1082,
   'T1145': T1145,
-<<<<<<< HEAD
   'T1065': T1065,
   'T1105': T1105,
   'T1035': T1035,
   'T1129': T1129,
   'T1106': T1106,
   'T1107': T1107
-=======
-  'T1035': T1035,
-  'T1129': T1129,
-  'T1107': T1107,
-  'T1065': T1065
->>>>>>> 3c8432e8
 };
 
 const classNames = require('classnames');
@@ -105,15 +88,9 @@
 
   getComponentClass(tech_id){
     switch (this.state.report[tech_id].status) {
-<<<<<<< HEAD
-      case scanStatus.SCANNED:
-        return 'collapse-info';
-      case scanStatus.USED:
-=======
       case ScanStatus.SCANNED:
         return 'collapse-info';
       case ScanStatus.USED:
->>>>>>> 3c8432e8
         return 'collapse-danger';
       default:
         return 'collapse-default';
