--- conflicted
+++ resolved
@@ -15,12 +15,9 @@
 import T1086 from "../attack/techniques/T1086";
 import T1082 from "../attack/techniques/T1082";
 import T1145 from "../attack/techniques/T1145";
-<<<<<<< HEAD
-import T1035 from "../attack/techniques/T1035";
-=======
 import T1107 from "../attack/techniques/T1107";
 import T1065 from "../attack/techniques/T1065";
->>>>>>> 2fa45ef5
+import T1035 from "../attack/techniques/T1035";
 
 const tech_components = {
   'T1210': T1210,
@@ -32,12 +29,9 @@
   'T1086': T1086,
   'T1082': T1082,
   'T1145': T1145,
-<<<<<<< HEAD
+  'T1107': T1107,
+  'T1065': T1065,
   'T1035': T1035
-=======
-  'T1107': T1107,
-  'T1065': T1065
->>>>>>> 2fa45ef5
 };
 
 const classNames = require('classnames');
