--- conflicted
+++ resolved
@@ -33,12 +33,9 @@
   'T1145': T1145,
   'T1035': T1035,
   'T1129': T1129,
-<<<<<<< HEAD
-  'T1106': T1106
-=======
+  'T1106': T1106,
   'T1107': T1107,
   'T1065': T1065
->>>>>>> 526a235c
 };
 
 const classNames = require('classnames');
