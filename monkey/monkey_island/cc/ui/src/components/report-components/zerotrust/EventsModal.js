--- conflicted
+++ resolved
@@ -50,12 +50,8 @@
   renderSkippedEventsTimeline(){
     return <div className={'skipped-events-timeline'}>
       <SkippedEventsTimeline
-<<<<<<< HEAD
-              skipped_count={this.props.event_count - this.props.latest_events.length+this.props.oldest_events.length}/>
-=======
               skipped_count={this.props.event_count -
                              this.props.latest_events.length + this.props.oldest_events.length}/>
->>>>>>> 1f79c163
     </div>
   }
 
