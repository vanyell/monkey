--- conflicted
+++ resolved
@@ -16,7 +16,7 @@
     _MONGO_URL = os.environ.get("MONKEY_MONGO_URL", "mongodb://{0}:{1}/{2}".format(_MONGO_DB_HOST, _MONGO_DB_PORT, str(_MONGO_DB_NAME)))
     _DEBUG_SERVER = False
     _AUTH_EXPIRATION_TIME = timedelta(hours=1)
-<<<<<<< HEAD
+
     _testing = False
 
     @property
@@ -26,9 +26,9 @@
     @testing.setter
     def testing(self, value):
         self._testing = value
-=======
+
     _MONKEY_VERSION = "1.6.3"
->>>>>>> 92edee1e
+
 
     def __init__(self):
         self.config = None
