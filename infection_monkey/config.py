--- conflicted
+++ resolved
@@ -181,12 +181,8 @@
     # Auto detect and scan local subnets
     local_network_scan = True
 
-<<<<<<< HEAD
-    range_fixed = ['', ]
+    subnet_scan_list = ['', ]
     inaccessible_subnet_groups = []
-=======
-    subnet_scan_list = ['', ]
->>>>>>> 0de15736
 
     blocked_ips = ['', ]
 
