--- conflicted
+++ resolved
@@ -1,13 +1,9 @@
 import logging
 import time
 
-from common.network.range import *
 from config import WormConfiguration
 from info import local_ips, get_interfaces_ranges
-<<<<<<< HEAD
-=======
 from common.network.network_range import *
->>>>>>> a6d0a183
 from model import VictimHost
 from . import HostScanner
 
